--- conflicted
+++ resolved
@@ -117,7 +117,6 @@
   * @return   {Object}                     The HTTPRoute object, or null if not found
   */
   getHTTPRouteForComponent: async function (componentName, resourceName, inNamespace = 'components') {
-<<<<<<< HEAD
     const k8sCustomApi = kc.makeApiClient(k8s.CustomObjectsApi);
     const httpRouteResourceName = `kong-api-route-ctk-${componentName}-${componentName}`;
     
@@ -240,130 +239,6 @@
     throw error;
     }
     },
-=======
-  const k8sCustomApi = kc.makeApiClient(k8s.CustomObjectsApi);
-  const httpRouteResourceName = `kong-api-route-ctk-${componentName}-${componentName}`;
-  
-  try {
-  const response = await k8sCustomApi.listNamespacedCustomObject(
-	  'gateway.networking.k8s.io', 
-	  'v1', 
-	  inNamespace, 
-	  'httproutes' 
-  );
-  
-  const items = response.body.items;
-  console.log('Found HTTPRoutes:', items.map(item => item.metadata.name));
-  const matchingRoutes = items.filter(route => route.metadata.name === httpRouteResourceName);
-  console.log('Matching HTTPRoutes:', matchingRoutes.map(route => route.metadata.name));
-  
-  if (matchingRoutes.length === 0) {
-	  console.error(`HTTPRoute ${httpRouteResourceName} not found.`);
-	  return null;
-  }
-  
-  return matchingRoutes[0]; // Returning the matching HTTPRoute
-  } catch (error) {
-  console.error('Error fetching HTTPRoute:', error);
-  throw error;
-  }
-  },
-  
-  getKongPluginForComponent: async function (componentName, pluginName, inNamespace = 'components') {
-  const k8sCustomApi = kc.makeApiClient(k8s.CustomObjectsApi);
-  const kongPluginResourceName = `${pluginName}`;
-  
-  try {
-  const response = await k8sCustomApi.listNamespacedCustomObject(
-	  'configuration.konghq.com',
-	  'v1',
-	  inNamespace,
-	  'kongplugins'
-  );
-  
-  const items = response.body.items;
-  console.log('Found KongPlugins:', items.map(item => item.metadata.name));
-  const matchingPlugins = items.filter(plugin => plugin.metadata.name === kongPluginResourceName);
-  console.log('Matching KongPlugins:', matchingPlugins.map(plugin => plugin.metadata.name));
-  
-  if (matchingPlugins.length === 0) {
-	  console.error(`KongPlugin ${kongPluginResourceName} not found.`);
-	  return null;
-  }
-  
-  return matchingPlugins[0]; // Returning the matching KongPlugin
-  } catch (error) {
-  console.error(`Error fetching KongPlugin ${kongPluginResourceName}:`, error);
-  throw error;
-  }
-  },
-  
-  //For Apisix API Gateway CRs
-  
-  /**
-  * Function that returns the ApisixRoute for a given component.
-  * @param    {String} componentName       Name of the component
-  * @param    {String} resourceName        Name of the resource
-  * @param    {String} [inNamespace='istio-ingress'] - Namespace where the component instance
-  * @return   {Object}                     The ApisixRoute object, or null if not found
-  */
-  getApisixRouteForComponent: async function (componentName, resourceName, inNamespace = 'istio-ingress') {
-  const k8sCustomApi = kc.makeApiClient(k8s.CustomObjectsApi);
-  const apisixRouteResourceName = `apisix-api-route-ctk-${componentName}-${componentName}`;
-  
-  try {
-  const response = await k8sCustomApi.listNamespacedCustomObject(
-	  'apisix.apache.org',
-	  'v2',
-	  inNamespace,
-	  'apisixroutes'
-  );
-  
-  const items = response.body.items;
-  console.log('Found ApisixRoutes:', items.map(item => item.metadata.name));
-  const matchingRoutes = items.filter(route => route.metadata.name === apisixRouteResourceName);
-  console.log('Matching ApisixRoutes:', matchingRoutes.map(route => route.metadata.name));
-  
-  if (matchingRoutes.length === 0) {
-	  console.error(`ApisixRoute ${apisixRouteResourceName} not found.`);
-	  return null;
-  }
-  
-  return matchingRoutes[0]; // Returning the matching ApisixRoute
-  } catch (error) {
-  console.error('Error fetching ApisixRoute:', error);
-  throw error; // Re-throw the error for the test to catch
-  }
-  },
-  
-  getApisixPluginForComponent: async function (componentName, pluginName, inNamespace = 'istio-ingress') {
-  const k8sCustomApi = kc.makeApiClient(k8s.CustomObjectsApi);
-  const apisixPluginResourceName = `${pluginName}`;
-  
-  try {
-  const response = await k8sCustomApi.listNamespacedCustomObject(
-	  'apisix.apache.org',
-	  'v2',
-	  inNamespace,
-	  'apisixpluginconfigs'
-  );
-  
-  const items = response.body.items;
-  console.log('Found ApisixPluginConfigs:', items.map(item => item.metadata.name));
-  const matchingPlugins = items.filter(plugin => plugin.metadata.name === apisixPluginResourceName);
-  
-  if (matchingPlugins.length === 0) {
-	  console.error(`ApisixPluginConfig ${apisixPluginResourceName} not found.`);
-	  return null;
-  }
-  
-  return matchingPlugins[0]; // Returning the matching ApisixPluginConfig
-  } catch (error) {
-  console.error(`Error fetching ApisixPluginConfig ${apisixPluginResourceName}:`, error);
-  throw error;
-  }
-  },
->>>>>>> 51fd8104
 
   /**
    * Function that returns the logs from the ODA Controller pod
