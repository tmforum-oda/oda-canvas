--- conflicted
+++ resolved
@@ -135,12 +135,12 @@
  * @returns {Promise<void>} - A Promise that resolves when the package is installed.
  */
 When('I install the {string} package', async function (componentPackage) {
-<<<<<<< HEAD
   console.log('\n=== Starting Package Installation ===');
   console.log(`Installing package '${componentPackage}' with default release name '${DEFAULT_RELEASE_NAME}'`);
   
   try {
     global.currentReleaseName = DEFAULT_RELEASE_NAME;
+    global.namespace = null
     await packageManagerUtils.installPackage(componentPackage, global.currentReleaseName, NAMESPACE);
     
     console.log(`✅ Successfully installed package '${componentPackage}' as release '${global.currentReleaseName}'`);
@@ -171,11 +171,6 @@
     console.log('=== Package Installation Failed ===');
     throw error;
   }
-=======
-	global.currentReleaseName = DEFAULT_RELEASE_NAME
-	global.namespace = null
-  await packageManagerUtils.installPackage(componentPackage, global.currentReleaseName, NAMESPACE)
->>>>>>> 602db437
 });
 
 /**
