--- conflicted
+++ resolved
@@ -13,16 +13,10 @@
         Then I should see the '<ExposedAPIName>' ExposedAPI resource on the '<ComponentName>' component
 
     Examples:
-<<<<<<< HEAD
+    
     | RepoName       | ReferenceExampleRepoURL                                         | PackageName       | ReleaseName  |  ComponentName                    |  ExposedAPIName             |
     | oda-components | https://tmforum-oda.github.io/reference-example-components      | productcatalog    | pc-repo      |  pc-repo-productcatalogmanagement |  productcatalogmanagement   |
     | oda-components | https://tmforum-oda.github.io/reference-example-components      | productcatalog    | pc-repo      |  pc-repo-productcatalogmanagement |  metrics                    |
     | oda-components | https://tmforum-oda.github.io/reference-example-components      | productcatalog    | pc-repo      |  pc-repo-productcatalogmanagement |  userrolesandpermissions    |
     | oda-components | https://tmforum-oda.github.io/reference-example-components      | productcatalog    | pc-repo      |  pc-repo-productcatalogmanagement |  promotionmanagement        |
-=======
-    | RepoName       | ReferenceExampleRepoURL                                         | PackageName       | ReleaseName  |  ComponentName            |  ExposedAPIName             |
-    | oda-components | https://tmforum-oda.github.io/reference-example-components      | productcatalog    | pc-repo      |  productcatalogmanagement |  productcatalogmanagement   |
-    | oda-components | https://tmforum-oda.github.io/reference-example-components      | productcatalog    | pc-repo      |  productcatalogmanagement |  metrics                    |
-    | oda-components | https://tmforum-oda.github.io/reference-example-components      | productcatalog    | pc-repo      |  productcatalogmanagement |  userrolesandpermissions                  |
-    | oda-components | https://tmforum-oda.github.io/reference-example-components      | productcatalog    | pc-repo      |  productcatalogmanagement |  promotionmanagement        |
->>>>>>> 07b2a131
+
