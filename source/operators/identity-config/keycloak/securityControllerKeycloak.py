--- conflicted
+++ resolved
@@ -161,19 +161,8 @@
         )
 
 
-<<<<<<< HEAD
-        rooturl = ""
-        
-        try: # to authenticate and get a token
-            token = kc.get_token(username, password)
-        except RuntimeError as e:
-            logger.error(format_cloud_event(
-                str(e),
-                'IDConfop could not GET Keycloak token'
-            ))
-=======
+
     if ('securityFunction' in spec and 'componentRole' in spec['securityFunction'] and len(spec['securityFunction']['componentRole'])):
->>>>>>> 0261f0f3
 
         try:# to add list of static roles exposed in component
             # TODO find securityFunction.componentRole and add_role in {name}
@@ -184,15 +173,9 @@
             for role in spec['securityFunction']['componentRole']:
                 kc.add_role(role['name'], client, token, kcRealm)
         except RuntimeError as e:
-<<<<<<< HEAD
             logger.error(format_cloud_event(
                 str(e),
                 f'IDConfop could not POST new client {name} in realm {kcRealm}'
-=======
-            logging.error(format_cloud_event(
-                f'Keycloak add_role failed for roles present in componentRole in {name}: {e}',
-                'exposed list of roles in component: bootstrap add_role failed'
->>>>>>> 0261f0f3
             ))
             raise kopf.TemporaryError(
                 'Could not add list of static roles to Keycloak. Will retry.',
@@ -200,108 +183,7 @@
             ) 
         else:
             logger.info(format_cloud_event(
-<<<<<<< HEAD
-                f'oda.tmforum.org component {name} created',
-                'IDConfop: component created'
-            ))
-
-            try: # to get the list of existing clients
-                client_list = kc.get_client_list(token, kcRealm)
-            except RuntimeError as e:
-                logging.error(format_cloud_event(
-                    str(e),
-                    f'security-APIListener could not GET clients for {kcRealm}'
-                ))
-            else:
-                client = client_list[name]
-
-        try: # to create the bootstrap role
-            # TODO find securityFunction.controllerRole and add_role in {name}
-            # 1) GET securityFunction.controllerRole from the component
-            # 2) add_role for securityFunction.controllerRole against component
-            # 3) write new function for add_role_to_user
-            # 4) create user for idconfop
-            # 5) add_role_to_user for idconfop user
-
-            idconfop_role = spec['securityFunction']['controllerRole']
-            kc.add_role(idconfop_role, client, token, kcRealm)
-        except RuntimeError as e:
-            logging.error(format_cloud_event(
-                f'Keycloak add_role failed for {idconfop_role} in {name}: {e}',
-                'IDConfop: bootstrap add_role failed'
-            ))
-
-        try: # to assign the role to the idconfop user
-            kc.add_role_to_user(idconfop_user, idconfop_role, name, token, kcRealm)
-        except RuntimeError as e:
-            logging.error(format_cloud_event(
-                f'Keycloak assign role failed for {idconfop_role} in {name}: {e}',
-                'IDConfop: bootstrap failed'
-            ))
-        else:
-            try:# to add list of roles exposed in component
-                # TODO find securityFunction.componentRole and add_role in {name}
-                # 1) GET securityFunction.componentRole from the component
-                # 2) Run for loop through list of roles present in securityFunction.componentRole
-                # 3) and execute add_role against component in every iteration
-                
-                for role in spec['securityFunction']['componentRole']:
-                    kc.add_role(role['name'], client, token, kcRealm)
-            except RuntimeError as e:
-                logging.error(format_cloud_event(
-                    f'Keycloak add_role failed for roles present in componentRole in {name}: {e}',
-                    'exposed list of roles in component: bootstrap add_role failed'
-                ))
-                status_value = { 'identityProvider': 'Keycloak',
-                                'listenerRegistered': False }
-            else:
-                status_value = { 'identityProvider': 'Keycloak',
-                                'listenerRegistered': True }
-
-        # the return value is added to the status field of the k8s object
-        # under securityRoles parameter (corresponds to function name)
-        return status_value
-    else:
-        foundPartyRole = False
-        partyRoleAPI = None
-        if ('securityFunction' in spec and 'exposedAPIs' in spec['securityFunction']):
-            for api in spec['securityFunction']['exposedAPIs']:
-                if ('partyrole' in api['name']):
-                    partyRoleAPI = api
-                    foundPartyRole = True
-                    break
-        if not(foundPartyRole):
-            raise kopf.TemporaryError(
-                'Could not get partyrole path from component. Will retry.',
-                delay=10
-            )
-        # del unused-arguments for linting
-        del meta, status, body, labels, kwargs
-    
-        rooturl = (
-            'http://'
-            + partyRoleAPI['implementation']
-            + '.' + namespace + '.svc.cluster.local:'
-            + str(partyRoleAPI['port'])
-            + partyRoleAPI['path']
-        )
-        logger.debug('using component root url: %s', rooturl)
-        logger.debug('status.deployment_status = %s -> %s', old, new)
-    
-        try: # to authenticate and get a token
-            token = kc.get_token(username, password)
-        except Exception as e:
-            logger.error(format_cloud_event(
-                str(e),
-                'IDConfop could not GET Keycloak token'
-            ))
-            raise kopf.TemporaryError(
-                'Could not authenticate to Keycloak. Will retry.',
-                delay=10
-            )    
-        try: # to create the client in Keycloak
-            kc.create_client(name, rooturl, token, kcRealm)
-=======
+
                 f'Keycloak add_role for roles present in componentRole for component {name} created',
                 'secCon: add_role created'
             ))           
@@ -328,90 +210,17 @@
             logger.debug('using component root url: %s', rooturl)
             logger.debug('status.deployment_status = %s -> %s', old, new)            
             register_listener(rooturl + '/hub')    
->>>>>>> 0261f0f3
+
         except RuntimeError as e:
             logger.warning(format_cloud_event(
                 str(e),
-<<<<<<< HEAD
                 f'IDConfop could not POST new client {name} in realm {kcRealm}'
-=======
-                'secCon could not register partyRoleManagement listener'
->>>>>>> 0261f0f3
             ))
             raise kopf.TemporaryError(
                 'Could not register listener. Will retry.', delay=10
             )
         else:
-<<<<<<< HEAD
-            logger.info(format_cloud_event(
-                f'oda.tmforum.org component {name} created',
-                'IDConfop: component created'
-            ))
-    
-            try: # to get the list of existing clients
-                client_list = kc.get_client_list(token, kcRealm)
-            except RuntimeError as e:
-                logging.error(format_cloud_event(
-                    str(e),
-                    f'security-APIListener could not GET clients for {kcRealm}'
-                ))
-            else:
-                client = client_list[name]
-            
-        try: # to create the bootstrap role
-            # TODO find securityFunction.controllerRole and add_role in {name}
-            # 1) GET securityFunction.controllerRole from the component
-            # 2) add_role for securityFunction.controllerRole against component
-            # 3) write new function for add_role_to_user
-            # 4) create user for idconfop
-            # 5) add_role_to_user for idconfop user
-    
-            idconfop_role = spec['securityFunction']['controllerRole']
-            kc.add_role(idconfop_role, client, token, kcRealm)
-        except RuntimeError as e:
-            logging.error(format_cloud_event(
-                f'Keycloak add_role failed for {idconfop_role} in {name}: {e}',
-                'IDConfop: bootstrap add_role failed'
-            ))
-
-        #To store value of status of listener registered
-        #At some point we need to replace this with calling CRDs rather than 
-        #storing this as a global variable
-        global status_listener
-        
-        try: # to assign the role to the idconfop user
-            kc.add_role_to_user(idconfop_user, idconfop_role, name, token, kcRealm)
-        except RuntimeError as e:
-            logging.error(format_cloud_event(
-                f'Keycloak assign role failed for {idconfop_role} in {name}: {e}',
-                'IDConfop: bootstrap failed'
-            ))
-        else:
-            if(status_listener == False) :
-                try: # to register with the partyRoleManagement API
-                    register_listener(rooturl + '/hub')    
-                except RuntimeError as e:
-                    logger.warning(format_cloud_event(
-                        str(e),
-                        'IDConfop could not register partyRoleManagement listener'
-                    ))
-                    status_value = { 'identityProvider': 'Keycloak',
-                                    'listenerRegistered': False }
-                    raise kopf.TemporaryError(
-                        'Could not register listener. Will retry.', delay=10
-                    )
-                else:
-                    status_listener = True
-                    status_value = { 'identityProvider': 'Keycloak',
-                                    'listenerRegistered': True }
-            else :
-                status_value = { 'identityProvider': 'Keycloak',
-                                'listenerRegistered': True }
-    
-        # the return value is added to the status field of the k8s object
-        # under securityRoles parameter (corresponds to function name)
-        return status_value
-=======
+
             status_value = { 'identityProvider': 'Keycloak',
                             'listenerRegistered': True }
     else :
@@ -421,7 +230,6 @@
     # the return value is added to the status field of the k8s object
     # under securityRoles parameter (corresponds to function name) 
     return status_value
->>>>>>> 0261f0f3
 
 @kopf.on.delete(GROUP, VERSION, COMPONENTS_PLURAL, retries=5)
 def security_client_delete(meta, spec, status, body, namespace, labels, name, **kwargs):
