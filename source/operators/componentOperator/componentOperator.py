"""Kubernetes operator for ODA Component custom resources.

Normally this module is deployed as part of an ODA Canvas. It uses the kopf kubernetes operator framework (https://kopf.readthedocs.io/).
It registers handler functions for:

1. New ODA Components - to create, update or delete child API custom resources. see `coreAPIs <#componentOperator.componentOperator.coreAPIs>`_ and `securityAPIs <#componentOperator.componentOperator.securityAPIs>`_
2a. For status updates in the child API Custom resources, so that the Component status reflects a summary of all the childrens status. see `updateAPIStatus <#componentOperator.componentOperator.updateAPIStatus>`_ and `updateAPIReady <#componentOperator.componentOperator.updateAPIReady>`_
2b. For status updates in the child DependentAPI Custom resources, so that the Component status reflects a summary of all the childrens status. see `updateDependentAPIStatus <#componentOperator.componentOperator.updateDependentAPIStatus>`_ and `updateDependentAPIReady <#componentOperator.componentOperator.updateDependentAPIReady>`_
3. For new Services, Deployments, PersistentVolumeClaims and Jobs that have a oda.tmforum.org/componentName label. These resources are updated to become children of the ODA Component resource. see `adopt_deployment <#componentOperator.componentOperator.adopt_deployment>`_ , `adopt_persistentvolumeclaim <#componentOperator.componentOperator.adopt_persistentvolumeclaim>`_ , `adopt_job <#componentOperator.componentOperator.adopt_job>`_ and `adopt_service <#componentOperator.componentOperator.adopt_service>`_
"""
import time
import kopf
import kubernetes.client
import logging
import traceback
from kubernetes.client.rest import ApiException
import os
import asyncio

# Setup logging
logging_level = os.environ.get('LOGGING', logging.INFO)
kopf_logger = logging.getLogger()
kopf_logger.setLevel(logging.WARNING)
logger = logging.getLogger('ComponentOperator')
logger.setLevel(int(logging_level))
logger.info(f'Logging set to %s', logging_level)

CICD_BUILD_TIME = os.getenv('CICD_BUILD_TIME')
GIT_COMMIT_SHA = os.getenv('GIT_COMMIT_SHA')
if CICD_BUILD_TIME:
    logger.info(f'CICD_BUILD_TIME=%s', CICD_BUILD_TIME)
if GIT_COMMIT_SHA:
    logger.info(f'GIT_COMMIT_SHA=%s', GIT_COMMIT_SHA)



# get namespace to monitor
component_namespace = os.environ.get('COMPONENT_NAMESPACE', 'components')
logger.info(f'Monitoring namespace %s', component_namespace)

# Constants
HTTP_CONFLICT = 409
HTTP_NOT_FOUND = 404
GROUP = "oda.tmforum.org"
VERSION = "v1beta3"
APIS_PLURAL = "apis"
COMPONENTS_PLURAL = "components"

<<<<<<< HEAD
COMPONENTVAULT_GROUP = 'oda.tmforum.org'
COMPONENTVAULT_VERSION = "v1beta3"
COMPONENTVAULT_PLURAL = "componentvaults"
COMPONENTVAULT_KIND = "ComponentVault" 
=======
DEPENDENTAPI_GROUP = 'oda.tmforum.org'
DEPENDENTAPI_VERSION = "v1beta3"
DEPENDENTAPI_PLURAL = "dependentapis"
DEPENDENTAPI_KIND = "DependentAPI" 
>>>>>>> c07897dc

PUBLISHEDNOTIFICATIONS_PLURAL = "publishednotifications"
SUBSCRIBEDNOTIFICATIONS_PLURAL = "subscribednotifications"


# try to recover from broken watchers https://github.com/nolar/kopf/issues/1036
@kopf.on.startup()
def configure(settings: kopf.OperatorSettings, **_):
    settings.watching.server_timeout = 1 * 60


@kopf.on.resume(GROUP, VERSION, COMPONENTS_PLURAL, retries=5)
@kopf.on.create(GROUP, VERSION, COMPONENTS_PLURAL, retries=5)
@kopf.on.update(GROUP, VERSION, COMPONENTS_PLURAL, retries=5)
async def coreAPIs(meta, spec, status, body, namespace, labels, name, **kwargs):
    """Handler function for **core function** part new or updated components.
    
    Processes the **core function** part of the component envelope and creates the child API resources.

    Args:
        * meta (Dict): The metadata from the yaml component envelope 
        * spec (Dict): The spec from the yaml component envelope showing the intent (or desired state) 
        * status (Dict): The status from the yaml component envelope showing the actual state.
        * body (Dict): The entire yaml component envelope
        * namespace (String): The namespace for the component
        * labels (Dict): The labels attached to the component. All ODA Components (and their children) should have a oda.tmforum.org/componentName label
        * name (String): The name of the component

    Returns:
        Dict: The coreAPIs status that is put into the component envelope status field.

    :meta public:
    """
    logWrapper(logging.INFO, 'coreAPIs', 'coreAPIs', 'component/' + name, name, "Handler called", "")
    apiChildren = [] # any existing API children of this component that have been patched
    oldCoreAPIs = [] # existing API children of this component (according to previous status)
    try:
            
        # compare desired state (spec) with actual state (status) and initiate changes
        if status:  # if status exists (i.e. this is not a new component)
            # update a component - look in old and new to see if we need to delete any API resources
            if 'coreAPIs' in status.keys():
                oldCoreAPIs = status['coreAPIs']
                
            newCoreAPIs = spec['coreFunction']['exposedAPIs']
            # find apis in old that are missing in new
            deletedAPIs = []
            for oldAPI in oldCoreAPIs:
                found = False
                for newAPI in newCoreAPIs:
                    logWrapper(logging.DEBUG, 'coreAPIs', 'coreAPIs', 'component/' + name, name, "Comparing old and new APIs", f"Comparing  {oldAPI['name']} to {name + '-' + newAPI['name'].lower()}")
                    if oldAPI['name'] == name + '-' + newAPI['name'].lower():
                        found = True
                        logWrapper(logging.INFO, 'coreAPIs', 'coreAPIs', 'component/' + name, name, "Patching API", newAPI['name'])
                        resultStatus = await patchAPIResource(newAPI, namespace, name, 'coreAPIs')
                        apiChildren.append(resultStatus)
                if not found:
                    logWrapper(logging.INFO, 'coreAPIs', 'coreAPIs', 'component/' + name, name, "Deleting API", oldAPI['name'])
                    await deleteAPI(oldAPI['name'], name, status, namespace, 'coreAPIs')

        # get core APIS
        coreAPIs = spec['coreFunction']['exposedAPIs']
        logWrapper(logging.DEBUG, 'coreAPIs', 'coreAPIs', 'component/' + name, name, "Exposed API list", f"{coreAPIs}")
        
        for coreAPI in coreAPIs:
            # check if we have already patched this API
            alreadyProcessed = False
            for processedAPI in apiChildren:
                logWrapper(logging.DEBUG, 'coreAPIs', 'coreAPIs', 'component/' + name, name, "Comparing new APIs with status", f"Comparing {processedAPI['name']} to {name + '-' + coreAPI['name'].lower()}")
                if processedAPI['name'] == name + '-' + coreAPI['name'].lower():
                    alreadyProcessed = True
            if alreadyProcessed == False:
                logWrapper(logging.INFO, 'coreAPIs', 'coreAPIs', 'component/' + name, name, "Calling createAPIResource", coreAPI['name'])
                resultStatus = await createAPIResource(coreAPI, namespace, name, 'coreAPIs')
                apiChildren.append(resultStatus)

    except kopf.TemporaryError as e:
        raise kopf.TemporaryError(e) # allow the operator to retry
    except Exception as e:
        logWrapper(logging.ERROR, 'coreAPIs', 'coreAPIs', 'component/' + name, name, "Unhandled exception", f"{e}: {traceback.format_exc()}")

    # Update the parent's status.
    return apiChildren


async def deleteAPI(deleteAPIName, componentName, status, namespace, inHandler):
    """Helper function to delete API Custom objects.
    
    Args:
        * deleteAPIName (String): Name of the API Custom Object to delete 
        * componentName (String): Name of the component the API is linked to 
        * status (Dict): The status from the yaml component envelope.
        * namespace (String): The namespace for the component

    Returns:
        No return value

    :meta private:
    """

    logWrapper(logging.INFO, 'deleteAPI', inHandler, 'component/' + componentName, componentName, "Deleting API", f"Deleting API {deleteAPIName}")
    custom_objects_api = kubernetes.client.CustomObjectsApi()
    try:
        api_response = custom_objects_api.delete_namespaced_custom_object(
            group = GROUP, 
            version = VERSION, 
            namespace = namespace, 
            plural = APIS_PLURAL, 
            name = deleteAPIName)
        logWrapper(logging.DEBUG, 'deleteAPI', inHandler, 'component/' + componentName, componentName, "API response", api_response)
    except ApiException as e:
        logWrapper(logging.DEBUG, 'deleteAPI', inHandler, 'component/' + componentName, componentName, "Exception when calling CustomObjectsApi->delete_namespaced_custom_object", e)
        logWrapper(logging.ERROR, 'deleteAPI', inHandler, 'component/' + componentName, componentName, "Exception", " when calling CustomObjectsApi->delete_namespaced_custom_object")


<<<<<<< HEAD
async def deleteComponentVault(componentVaultName, componentName, status, namespace, inHandler):
    """Helper function to delete ComponentVault Custom objects.
    
    Args:
        * componentVaultName (String): Name of the ComponentVault Custom Resource to delete 
        * componentName (String): Name of the component the component vault is linked to 
=======
async def deleteDependentAPI(dependentAPIName, componentName, status, namespace, inHandler):
    """Helper function to delete DependentAPI Custom objects.
    
    Args:
        * dependentAPIName (String): Name of the DependentAPI Custom Resource to delete 
        * componentName (String): Name of the component the dependent API is linked to 
>>>>>>> c07897dc
        * status (Dict): The status from the yaml component envelope.
        * namespace (String): The namespace for the component
        * inHandler (String): The name of the handler that called this function

    Returns:
        No return value

    :meta private:
    """

<<<<<<< HEAD
    logWrapper(logging.INFO, 'deleteComponentVault', inHandler, 'component/' + componentName, componentName, "Deleting ComponentVault", f"Deleting ComponentVault {componentVaultName}")
    custom_objects_api = kubernetes.client.CustomObjectsApi()
    try:
        componentvault_response = custom_objects_api.delete_namespaced_custom_object(
            group = GROUP, 
            version = COMPONENTVAULT_VERSION, 
            namespace = namespace, 
            plural = COMPONENTVAULT_PLURAL, 
            name = componentVaultName)
        logWrapper(logging.DEBUG, 'deleteComponentVault', inHandler, 'component/' + componentName, componentName, "ComponentVault response", componentvault_response)
    except ApiException as e:
        logWrapper(logging.DEBUG, 'deleteComponentVault', inHandler, 'component/' + componentName, componentName, "Exception when calling CustomObjectsApi->delete_namespaced_custom_object", e)
        logWrapper(logging.ERROR, 'deleteComponentVault', inHandler, 'component/' + componentName, componentName, "Exception", " when calling CustomObjectsApi->delete_namespaced_custom_object")
=======
    logWrapper(logging.INFO, 'deleteDependentAPI', inHandler, 'component/' + componentName, componentName, "Deleting DependentAPI", f"Deleting DependentAPI {dependentAPIName}")
    custom_objects_api = kubernetes.client.CustomObjectsApi()
    try:
        dependentapi_response = custom_objects_api.delete_namespaced_custom_object(
            group = GROUP, 
            version = DEPENDENTAPI_VERSION, 
            namespace = namespace, 
            plural = DEPENDENTAPI_PLURAL, 
            name = dependentAPIName)
        logWrapper(logging.DEBUG, 'deleteDependentAPI', inHandler, 'component/' + componentName, componentName, "DependentAPI response", dependentapi_response)
    except ApiException as e:
        logWrapper(logging.DEBUG, 'deleteDependentAPI', inHandler, 'component/' + componentName, componentName, "Exception when calling CustomObjectsApi->delete_namespaced_custom_object", e)
        logWrapper(logging.ERROR, 'deleteDependentAPI', inHandler, 'component/' + componentName, componentName, "Exception", " when calling CustomObjectsApi->delete_namespaced_custom_object")
>>>>>>> c07897dc



@kopf.on.resume(GROUP, VERSION, COMPONENTS_PLURAL, retries=5)
@kopf.on.create(GROUP, VERSION, COMPONENTS_PLURAL, retries=5)
@kopf.on.update(GROUP, VERSION, COMPONENTS_PLURAL, retries=5)
async def managementAPIs(meta, spec, status, body, namespace, labels, name, **kwargs):
    """Handler function for **managementFunction** part new or updated components.
    
    Processes the **managementFunction** part of the component envelope and creates the child API resources.

    Args:
        * meta (Dict): The metadata from the yaml component envelope 
        * spec (Dict): The spec from the yaml component envelope showing the intent (or desired state) 
        * status (Dict): The status from the yaml component envelope showing the actual state.
        * body (Dict): The entire yaml component envelope
        * namespace (String): The namespace for the component
        * labels (Dict): The labels attached to the component. All ODA Components (and their children) should have a oda.tmforum.org/componentName label
        * name (String): The name of the component

    Returns:
        Dict: The managementAPIs status that is put into the component envelope status field.

    :meta public:
    """
    logWrapper(logging.INFO, 'managementAPIs', 'managementAPIs', 'component/' + name, name, "Handler called", "")
    apiChildren = []
    oldManagementAPIs = []
    try:

        # compare desired state (spec) with actual state (status) and initiate changes
        if status:  # if status exists (i.e. this is not a new component)
            # update a component - look in old and new to see if we need to delete any API resources
            if 'managementAPIs' in status.keys():
                oldManagementAPIs = status['managementAPIs']

            newManagementAPIs = spec['managementFunction']['exposedAPIs']
            # find apis in old that are missing in new
            deletedAPIs = []
            for oldAPI in oldManagementAPIs:
                found = False
                for newAPI in newManagementAPIs:

                    logWrapper(logging.DEBUG, 'managementAPIs', 'managementAPIs', 'component/' + name, name, "Comparing old and new APIs", f"Comparing  {oldAPI['name']} to {name + '-' + newAPI['name'].lower()}")
                    if oldAPI['name'] == name + '-' + newAPI['name'].lower():
                        found = True
                        logWrapper(logging.INFO, 'managementAPIs', 'managementAPIs', 'component/' + name, name, "Patching API", newAPI['name'])
                        resultStatus = await patchAPIResource(newAPI, namespace, name, 'managementAPIs')
                        apiChildren.append(resultStatus)
                if not found:
                    logWrapper(logging.INFO, 'managementAPIs', 'managementAPIs', 'component/' + name, name, "Deleting API", oldAPI['name'])
                    await deleteAPI(oldAPI['name'], name, status, namespace, 'managementAPIs')

        # get exposed APIS
        managementAPIs = spec['managementFunction']['exposedAPIs']
        logWrapper(logging.DEBUG, 'managementAPIs', 'managementAPIs', 'component/' + name, name, "Exposed API list", f"{managementAPIs}")

        for managementAPI in managementAPIs:
            # check if we have already patched this API
            alreadyProcessed = False
            for processedAPI in apiChildren:
                logger.debug(
                    f"Comparing {processedAPI['name']} to {name + '-' + managementAPI['name'].lower()}")
                logWrapper(logging.DEBUG, 'managementAPIs', 'managementAPIs', 'component/' + name, name, "Comparing new APIs with status", f"Comparing {processedAPI['name']} to {name + '-' + managementAPI['name'].lower()}")
                if processedAPI['name'] == name + '-' + managementAPI['name'].lower():
                    alreadyProcessed = True

            if alreadyProcessed == False:
                logWrapper(logging.INFO, 'managementAPIs', 'managementAPIs', 'component/' + name, name, "Calling createAPIResource", managementAPI['name'])
                resultStatus = await createAPIResource(managementAPI, namespace, name, 'managementAPIs')
                apiChildren.append(resultStatus)

    except kopf.TemporaryError as e:
        raise kopf.TemporaryError(e) # allow the operator to retry            
    except Exception as e:
        logWrapper(logging.ERROR, 'managementAPIs', 'managementAPIs', 'component/' + name, name, "Unhandled exception", f"{e}: {traceback.format_exc()}")
        
    # Update the parent's status.
    return apiChildren

@kopf.on.resume(GROUP, VERSION, COMPONENTS_PLURAL, retries=5)
@kopf.on.create(GROUP, VERSION, COMPONENTS_PLURAL, retries=5)
@kopf.on.update(GROUP, VERSION, COMPONENTS_PLURAL, retries=5)
async def securityAPIs(meta, spec, status, body, namespace, labels, name, **kwargs):
    """Handler function for **securityFunction** part new or updated components.
    
    Processes the **securityFunction** part of the component envelope and creates the child API resources.

    Args:
        * meta (Dict): The metadata from the yaml component envelope 
        * spec (Dict): The spec from the yaml component envelope showing the intent (or desired state) 
        * status (Dict): The status from the yaml component envelope showing the actual state.
        * body (Dict): The entire yaml component envelope
        * namespace (String): The namespace for the component
        * labels (Dict): The labels attached to the component. All ODA Components (and their children) should have a oda.tmforum.org/componentName label
        * name (String): The name of the component

    Returns:
        Dict: The securityAPIs status that is put into the component envelope status field.

    :meta public:
    """
    logWrapper(logging.INFO, 'securityAPIs', 'securityAPIs', 'component/' + name, name, "Handler called", "")
    apiChildren = []
    oldSecurityAPIs = []
    try:

        # compare desired state (spec) with actual state (status) and initiate changes
        if status:  # if status exists (i.e. this is not a new component)
            # update a component - look in old and new to see if we need to delete any API resources
            if 'securityAPIs' in status.keys():
                oldSecurityAPIs = status['securityAPIs']
            newSecurityAPIs = spec['securityFunction']['exposedAPIs']
            # find apis in old that are missing in new
            deletedAPIs = []
            for oldAPI in oldSecurityAPIs:
                found = False
                for newAPI in newSecurityAPIs:

                    logWrapper(logging.DEBUG, 'securityAPIs', 'securityAPIs', 'component/' + name, name, "Comparing old and new APIs", f"Comparing  {oldAPI['name']} to {name + '-' + newAPI['name'].lower()}")
                    if oldAPI['name'] == name + '-' + newAPI['name'].lower():
                        found = True
                        logWrapper(logging.INFO, 'securityAPIs', 'securityAPIs', 'component/' + name, name, "Patching API", newAPI['name'])
                        resultStatus = await patchAPIResource(newAPI, namespace, name, 'securityAPIs')
                        apiChildren.append(resultStatus)
                if not found:
                    logWrapper(logging.INFO, 'securityAPIs', 'securityAPIs', 'component/' + name, name, "Deleting API", oldAPI['name'])
                    await deleteAPI(oldAPI['name'], name, status, namespace, 'securityAPIs')

        # get exposed APIS
        securityAPIs = spec['securityFunction']['exposedAPIs']
        logWrapper(logging.DEBUG, 'securityAPIs', 'securityAPIs', 'component/' + name, name, "Exposed API list", f"{securityAPIs}")

        for securityAPI in securityAPIs:
            # check if we have already patched this API
            alreadyProcessed = False
            for processedAPI in apiChildren:
                logger.debug(
                    f"Comparing {processedAPI['name']} to {name + '-' + securityAPI['name'].lower()}")
                logWrapper(logging.DEBUG, 'securityAPIs', 'securityAPIs', 'component/' + name, name, "Comparing new APIs with status", f"Comparing {processedAPI['name']} to {name + '-' + securityAPI['name'].lower()}")
                if processedAPI['name'] == name + '-' + securityAPI['name'].lower():
                    alreadyProcessed = True

            if alreadyProcessed == False:
                logWrapper(logging.INFO, 'securityAPIs', 'securityAPIs', 'component/' + name, name, "Calling createAPIResource", securityAPI['name'])
                resultStatus = await createAPIResource(securityAPI, namespace, name, 'securityAPIs')
                apiChildren.append(resultStatus)

    except kopf.TemporaryError as e:
        raise kopf.TemporaryError(e) # allow the operator to retry            
    except Exception as e:
        logWrapper(logging.ERROR, 'securityAPIs', 'securityAPIs', 'component/' + name, name, "Unhandled exception", f"{e}: {traceback.format_exc()}")
        
    # Update the parent's status.
    return apiChildren


# -------------------------------------------------- HELPER FUNCTIONS -------------------------------------------------- #
def entryExists(dictionary, key, value):
    for entry in dictionary:
        if key in entry:
            if entry[key] == value:
                return True
    return False


def safe_get(default_value, dictionary, *paths):
    result = dictionary
    for path in paths:
        if path not in result:
            return default_value
        result = result[path]
    return result


def find_entry_by_keyvalue(entries, key, value):
    for entry in entries:
        if key in entry:
            if entry[key] == value:
                return entry
    return None

def find_entry_by_name(entries, name):
    return find_entry_by_keyvalue(entries, "name", name)
    
# -------------------------------------------------- ---------------- -------------------------------------------------- #





@kopf.on.resume(GROUP, VERSION, COMPONENTS_PLURAL, retries=5)
@kopf.on.create(GROUP, VERSION, COMPONENTS_PLURAL, retries=5)
@kopf.on.update(GROUP, VERSION, COMPONENTS_PLURAL, retries=5)
<<<<<<< HEAD
async def securityComponentVault(meta, spec, status, body, namespace, labels, name, **kwargs):
    """Handler function for **securityFunction** part new or updated components.
    
    Processes the **securityFunction.componentVault** part of the component envelope and creates, if requested, the child ComponentVault resource.
=======
async def coreDependentAPIs(meta, spec, status, body, namespace, labels, name, **kwargs):
    """Handler function for **coreFunction** part new or updated components.
    
    Processes the **coreFunction.dependentAPIs** part of the component envelope and creates the child DependentAPI resources.
>>>>>>> c07897dc

    Args:
        * meta (Dict): The metadata from the yaml component envelope 
        * spec (Dict): The spec from the yaml component envelope showing the intent (or desired state) 
        * status (Dict): The status from the yaml component envelope showing the actual state.
        * body (Dict): The entire yaml component envelope
        * namespace (String): The namespace for the component
        * labels (Dict): The labels attached to the component. All ODA Components (and their children) should have a oda.tmforum.org/componentName label
        * name (String): The name of the component

    Returns:
<<<<<<< HEAD
        Dict: The securityComponentVault status that is put into the component envelope status field.

    :meta public:
    """
    logWrapper(logging.INFO, 'securityComponentVault', 'securityComponentVault', 'component/' + name, name, "Handler called with body", f"{body}")

    logWrapper(logging.INFO, 'securityComponentVault', 'securityComponentVault', 'component/' + name, name, "Handler called", "")
    componentVaultStatus = {}
    cv_name = f"cv_{name}"

    try:
        oldSecurityComponentVault = {}
        if status:  # if status exists (i.e. this is not a new component)
            oldSecurityComponentVault = safe_get({}, status, 'securityComponentVault')
        logWrapper(logging.INFO, 'securityComponentVault', 'securityComponentVault', 'component/' + name, name, "--- OLD COMPONENTVAULT (from status) ---", f"{oldSecurityComponentVault}, type={type(oldSecurityComponentVault)}")
            
        newSecurityComponentVault = safe_get({}, spec, 'securityFunction', 'componentVault')
        logWrapper(logging.INFO, 'securityComponentVault', 'securityComponentVault', 'component/' + name, name, "--- NEW COMPONENTVAULT ---", f"{newSecurityComponentVault}")
        
        if oldSecurityComponentVault != {} and newSecurityComponentVault == {}:
            logWrapper(logging.INFO, 'securityComponentVault', 'securityComponentVault', 'component/' + name, name, "Deleting ComponentVault", cv_name)
            await deleteComponentVault(cv_name, name, status, namespace, 'securityComponentVault')

        if oldSecurityComponentVault == {} and newSecurityComponentVault != {}:
            logWrapper(logging.INFO, 'securityComponentVault', 'securityComponentVault', 'component/' + name, name, "Calling createComponentVault", cv_name)
            resultStatus = await createComponentVaultResource(newSecurityComponentVault, namespace, name, 'securityComponentVault')
            componentVaultStatus = resultStatus

        if oldSecurityComponentVault != {} and newSecurityComponentVault != {}:
            # TODO[FH] implement check for update
            componentVaultStatus = newSecurityComponentVault  

            
    except kopf.TemporaryError as e:
        raise e # propagate
    except Exception as e:
        logWrapper(logging.ERROR, 'securityComponentVault', 'securityComponentVault', 'component/' + name, name, "Unhandled exception", f"{e}: {traceback.format_exc()}")
        raise kopf.TemporaryError(e) # allow the operator to retry            

    logWrapper(logging.INFO, 'securityComponentVault', 'securityComponentVault', 'component/' + name, name, "result for status ", f"{componentVaultStatus}")
        
    # Update the parent's status.
    return componentVaultStatus

=======
        Dict: The coreDependentAPIs status that is put into the component envelope status field.

    :meta public:
    """
    logWrapper(logging.INFO, 'coreDependentAPIs', 'coreDependentAPIs', 'component/' + name, name, "Handler called", "")
    logWrapper(logging.DEBUG, 'coreDependentAPIs', 'coreDependentAPIs', 'component/' + name, name, "Handler called with body", f"{body}")
    dependentAPIChildren = []
    dapi_base_name = f"{name}-dapi"

    try:
        oldCoreDependentAPIs = []
        if status:  # if status exists (i.e. this is not a new component)
            oldCoreDependentAPIs = safe_get([], status, 'coreDependentAPIs')
        logWrapper(logging.INFO, 'coreDependentAPIs', 'coreDependentAPIs', 'component/' + name, name, "--- OLD DEPENDENTAPI (from status) ---", f"{oldCoreDependentAPIs}, type={type(oldCoreDependentAPIs)}")
            
        newCoreDependentAPIs = safe_get([], spec, 'coreFunction', 'dependentAPIs')
        logWrapper(logging.INFO, 'coreDependentAPIs', 'coreDependentAPIs', 'component/' + name, name, "--- NEW DEPENDENTAPI ---", f"{newCoreDependentAPIs}")

        # compare entries by name
        for oldCoreDependentAPI in oldCoreDependentAPIs:
            cr_name = oldCoreDependentAPI["name"] 
            dapi_name = cr_name[len(dapi_base_name)+1:]
            print(dapi_name)
            newCoreDependentAPI = find_entry_by_name(newCoreDependentAPIs, dapi_name)
            if not newCoreDependentAPI:
                logWrapper(logging.INFO, 'coreDependentAPIs', 'coreDependentAPIs', 'component/' + name, name, "Deleting DependentAPIs", cr_name)
                await deleteDependentAPI(cr_name, name, status, namespace, 'coreDependentAPIs')
            else:
                # TODO[FH] implement check for update
                logWrapper(logging.INFO, 'coreDependentAPIs', 'coreDependentAPIs', 'component/' + name, name, "TODO: Update DependentAPIs", cr_name)
                dependentAPIChildren.append(oldCoreDependentAPI)                 
        
        for newCoreDependentAPI in newCoreDependentAPIs:
            dapi_name = newCoreDependentAPI["name"] 
            cr_name = f"{dapi_base_name}-{dapi_name}"
            print(dapi_name)
            oldCoreDependentAPI = find_entry_by_name(oldCoreDependentAPIs, cr_name)
            if not oldCoreDependentAPI:
                logWrapper(logging.INFO, 'coreDependentAPIs', 'coreDependentAPIs', 'component/' + name, name, "Calling createDependentAPI", cr_name)
                resultStatus = await createDependentAPIResource(newCoreDependentAPI, namespace, name, cr_name, 'coreDependentAPIs')
                dependentAPIChildren.append(resultStatus)                
            # else: already handled above        

            
    except kopf.TemporaryError as e:
        raise kopf.TemporaryError(e) # allow the operator to retry            
    except Exception as e:
        logWrapper(logging.ERROR, 'coreDependentAPIs', 'coreDependentAPIs', 'component/' + name, name, "Unhandled exception", f"{e}: {traceback.format_exc()}")

    logWrapper(logging.INFO, 'coreDependentAPIs', 'coreDependentAPIs', 'component/' + name, name, "result for status ", f"{dependentAPIChildren}")
        
    # Update the parent's status.
    return dependentAPIChildren
>>>>>>> c07897dc

@kopf.on.resume(GROUP, VERSION, COMPONENTS_PLURAL, retries=5)
@kopf.on.create(GROUP, VERSION, COMPONENTS_PLURAL, retries=5)
@kopf.on.update(GROUP, VERSION, COMPONENTS_PLURAL, retries=5)
async def publishedEvents(meta, spec, status, body, namespace, labels, name, **kwargs):
    """Handler function for **publishedEvents** part of new or updated components.
    
    Processes the **publishedEvents** part of the component envelope and creates the child API resources.

    Args:
        * meta (Dict): The metadata from the yaml component envelope 
        * spec (Dict): The spec from the yaml component envelope showing the intent (or desired state) 
        * status (Dict): The status from the yaml component envelope showing the actual state.
        * body (Dict): The entire yaml component envelope
        * namespace (String): The namespace for the component
        * labels (Dict): The labels attached to the component. All ODA Components (and their children) should have a oda.tmforum.org/componentName label
        * name (String): The name of the component

    Returns:
        Dict: The publishedEvents status that is put into the component envelope status field.

    :meta public:
    """
    logWrapper(logging.INFO, 'publishedEvents', 'publishedEvents', 'component/' + name, name, "Handler called", "")
    pubChildren = []
    try:

        # get security exposed APIS
        try:
            publishedEvents = spec['eventNotification']['publishedEvents']
            pubChildren = await asyncio.gather(*[createPublishedNotificationResource(publishedEvent, namespace, name, 'publishedEvents') for publishedEvent in publishedEvents])
        except KeyError:
            logWrapper(logging.WARNING, 'publishedEvents', 'publishedEvents', 'component/' + name, name, "No publishedEvents property", f"component {name} has no publishedEvents property")

    except kopf.TemporaryError as e:
        raise kopf.TemporaryError(e) # allow the operator to retry
    except Exception as e:
        logWrapper(logging.ERROR, 'publishedEvents', 'publishedEvents', 'component/' + name, name, "Unhandled exception", f"{e}: {traceback.format_exc()}")

    return pubChildren

@kopf.on.resume(GROUP, VERSION, COMPONENTS_PLURAL, retries=5)
@kopf.on.create(GROUP, VERSION, COMPONENTS_PLURAL, retries=5)
@kopf.on.update(GROUP, VERSION, COMPONENTS_PLURAL, retries=5)
async def subscribedEvents(meta, spec, status, body, namespace, labels, name, **kwargs):
    """Handler function for **subscribedEvents** part of new or updated components.
    
    Processes the **subscribedEvents** part of the component envelope and creates the child API resources.

    Args:
        * meta (Dict): The metadata from the yaml component envelope 
        * spec (Dict): The spec from the yaml component envelope showing the intent (or desired state) 
        * status (Dict): The status from the yaml component envelope showing the actual state.
        * body (Dict): The entire yaml component envelope
        * namespace (String): The namespace for the component
        * labels (Dict): The labels attached to the component. All ODA Components (and their children) should have a oda.tmforum.org/componentName label
        * name (String): The name of the component

    Returns:
        Dict: The subscribedEvents status that is put into the component envelope status field.

    :meta public:
    """
    logWrapper(logging.INFO, 'subscribedEvents', 'subscribedEvents', 'component/' + name, name, "Handler called", "")
    subChildren = []
    try:

        # get security exposed APIS
        try:
            subscribedEvents = spec['eventNotification']['subscribedEvents']
            subChildren = await asyncio.gather(*[createSubscribedNotificationResource(subscribedEvent, namespace, name, 'subscribedEvents') for subscribedEvent in subscribedEvents])
        except KeyError:
            logWrapper(logging.WARNING, 'subscribedEvents', 'subscribedEvents', 'component/' + name, name, "No subscribedEvents property", f"component {name} has no subscribedEvents property")

    except kopf.TemporaryError as e:
        raise kopf.TemporaryError(e) # allow the operator to retry
    except Exception as e:
        logWrapper(logging.ERROR, 'subscribedEvents', 'subscribedEvents', 'component/' + name, name, "Unhandled exception", f"{e}: {traceback.format_exc()}")

    return subChildren




def constructAPIResourcePayload(inAPI):
    """Helper function to create payloads for API Custom objects.

    Args:
        * inAPI (Dict): The API spec 

    Returns:
        API Custom object (Dict)

    :meta private:
    """
    APIResource = {
        "apiVersion": GROUP + "/" + VERSION,
        "kind": "API",
        "metadata": {},
        "spec": {}
    }
    # Make it our child: assign the namespace, name, labels, owner references, etc.
    kopf.adopt(APIResource)
    newName = (APIResource['metadata']['ownerReferences'][0]['name'] + '-' + inAPI['name']).lower()
    APIResource['metadata']['name'] = newName
    APIResource['spec'] = inAPI
    if 'developerUI' in inAPI.keys():
        APIResource['spec']['developerUI'] = inAPI['developerUI']
    return APIResource

<<<<<<< HEAD
def constructComponentVaultResourcePayload(inComponentVault):
    """Helper function to create payloads for ComponentVault Custom objects.

    Args:
        * inComponentVault (Dict): The ComponentVault spec 

    Returns:
        ComponentVault Custom object (Dict)

    :meta private:
    """
    ComponentVaultResource = {
        "apiVersion": GROUP + "/" + COMPONENTVAULT_VERSION,
        "kind": COMPONENTVAULT_KIND,
=======
def constructDependentAPIResourcePayload(inDependentAPI, cr_name):
    """Helper function to create payloads for DependentAPI Custom objects.

    Args:
        * inDependentAPI (Dict): The DependentAPI spec 
        * cr_name custom resource name of the dependent api 

    Returns:
        DependentAPI Custom object (Dict)

    :meta private:
    """
    DependentAPIResource = {
        "apiVersion": GROUP + "/" + DEPENDENTAPI_VERSION,
        "kind": DEPENDENTAPI_KIND,
>>>>>>> c07897dc
        "metadata": {},
        "spec": {}
    }
    # Make it our child: assign the namespace, name, labels, owner references, etc.
<<<<<<< HEAD
    kopf.adopt(ComponentVaultResource)
    newName = (ComponentVaultResource['metadata']['ownerReferences'][0]['name'])
    ComponentVaultResource['metadata']['name'] = newName
    ComponentVaultResource['spec'] = inComponentVault
    return ComponentVaultResource
=======
    kopf.adopt(DependentAPIResource)
    newName = (DependentAPIResource['metadata']['ownerReferences'][0]['name'])
    #DependentAPIResource['metadata']['name'] = f"{newName}-{dapi_name}"
    DependentAPIResource['metadata']['name'] = cr_name
    DependentAPIResource['spec'] = inDependentAPI
    return DependentAPIResource
>>>>>>> c07897dc

async def patchAPIResource(inAPI, namespace, name, inHandler):
    """Helper function to patch API Custom objects.

    Args:
        * inAPI (Dict): The API definition 
        * namespace (String): The namespace for the Component and API
        * name (String): The name of the API resource
        * inHandler (String): The name of the handler that called this function

    Returns:
        Dict with updated API definition including uuid of the API resource and ready status.

    :meta private:
    """
    logWrapper(logging.DEBUG, 'patchAPIResource', inHandler, 'component/' + name, name, "Patch API", inAPI)

    APIResource = constructAPIResourcePayload(inAPI)
    
    apiReadyStatus = False
    returnAPIObject = {}

    try:
        custom_objects_api = kubernetes.client.CustomObjectsApi()
        # only patch if the API resource spec has changed

        #get current api resource and compare it to APIResource
        apiObj = custom_objects_api.get_namespaced_custom_object(
            group = GROUP,                 
            version = VERSION,
            namespace = namespace,
            plural = APIS_PLURAL,
            name = APIResource['metadata']['name'])


        if not(APIResource['spec'] == apiObj['spec']):
            # log the difference
            logWrapper(logging.INFO, 'patchAPIResource', inHandler, 'component/' + name, name, "Comparing new and existing API ", f"Old {APIResource['spec']}")
            logWrapper(logging.INFO, 'patchAPIResource', inHandler, 'component/' + name, name, "Comparing new and existing API ", f"New {apiObj['spec']}")
            logWrapper(logging.INFO, 'patchAPIResource', inHandler, 'component/' + name, name, "Comparing new and existing API ", f"New {(APIResource['spec'] == apiObj['spec'])}")

            apiObj = custom_objects_api.patch_namespaced_custom_object(
                group = GROUP,
                version = VERSION,
                namespace = namespace,
                plural = APIS_PLURAL,
                name = APIResource['metadata']['name'],
                body = APIResource)
            apiReadyStatus = apiObj['status']['implementation']['ready']
            logWrapper(logging.DEBUG, 'patchAPIResource', inHandler, 'component/' + name, name, "API Resource patched", apiObj)
            logWrapper(logging.INFO, 'patchAPIResource', inHandler, 'component/' + name, name, "API patched", APIResource['metadata']['name'])

        if 'status' in apiObj.keys() and 'apiStatus' in apiObj['status'].keys():       
            returnAPIObject = apiObj['status']['apiStatus']
            returnAPIObject["uid"] = apiObj['metadata']['uid']
            if 'implementation' in apiObj['status'].keys():
                returnAPIObject['ready'] =  apiObj['status']['implementation']['ready']
        else:
            returnAPIObject = {"name": APIResource['metadata']['name'], "uid": apiObj['metadata']['uid'], "ready": apiReadyStatus}

    except ApiException as e:
        logWrapper(logging.WARNING, 'patchAPIResource', inHandler, 'component/' + name, name, "API Exception patching", APIResource)
        raise kopf.TemporaryError("Exception patching API custom resource.")
    return returnAPIObject


async def createAPIResource(inAPI, namespace, name, inHandler):
    """Helper function to create or update API Custom objects.

    Args:
        * inAPI (Dict): The API definition 
        * namespace (String): The namespace for the Component and API
        * name (String): The name of the API resource
        * inHandler (String): The name of the handler calling this function

    Returns:
        Dict with API definition including uuid of the API resource and ready status.

    :meta private:
    """
    logWrapper(logging.DEBUG, 'createAPIResource', inHandler, 'component/' + name, name, "Create API", inAPI)

    APIResource = constructAPIResourcePayload(inAPI)
    
    apiReadyStatus = False
    returnAPIObject = {}

    try:
        custom_objects_api = kubernetes.client.CustomObjectsApi()
        logWrapper(logging.INFO, 'createAPIResource', inHandler, 'component/' + name, name, "Creating API Custom Object", APIResource)

        apiObj = custom_objects_api.create_namespaced_custom_object(
            group = GROUP,
            version = VERSION,
            namespace = namespace,
            plural = APIS_PLURAL,
            body = APIResource)

        logWrapper(logging.DEBUG, 'createAPIResource', inHandler, 'component/' + name, name, "API Resource created", apiObj)
        logWrapper(logging.INFO, 'createAPIResource', inHandler, 'component/' + name, name, "API created", APIResource['metadata']['name'])
        returnAPIObject = {"name": APIResource['metadata']['name'], "uid": apiObj['metadata']['uid'], "ready": apiReadyStatus}

    except ApiException as e:
        logWrapper(logging.WARNING, 'createAPIResource', inHandler, 'component/' + name, name, "API Exception creating", APIResource)
        logWrapper(logging.WARNING, 'createAPIResource', inHandler, 'component/' + name, name, "API Exception creating", e)
        
        raise kopf.TemporaryError("Exception creating API custom resource.")
    return returnAPIObject


<<<<<<< HEAD
async def createComponentVaultResource(inComponentVault, namespace, name, inHandler):
    """Helper function to create or update API Custom objects.

    Args:
        * inComponentVault (Dict): The ComponentVault definition 
        * namespace (String): The namespace for the Component and API
        * name (String): The name of the API resource
        * inHandler (String): The name of the handler calling this function

    Returns:
        Dict with ComponentVault definition including uuid of the ComponentVault resource and ready status.

    :meta private:
    """
    logWrapper(logging.DEBUG, 'createComponentVaultResource', inHandler, 'component/' + name, name, "Create ComponentVault", inComponentVault)

    ComponentVaultResource = constructComponentVaultResourcePayload(inComponentVault)
    
    componentVaultReadyStatus = False
    returnComponentVaultObject = {}

    try:
        custom_objects_api = kubernetes.client.CustomObjectsApi()
        logWrapper(logging.INFO, 'createComponentVaultResource', inHandler, 'component/' + name, name, "Creating ComponentVault Custom Object", ComponentVaultResource)

        componentVaultObj = custom_objects_api.create_namespaced_custom_object(
            group = GROUP,
            version = COMPONENTVAULT_VERSION,
            namespace = namespace,
            plural = COMPONENTVAULT_PLURAL,
            body = ComponentVaultResource)

        logWrapper(logging.DEBUG, 'createComponentVaultResource', inHandler, 'component/' + name, name, "ComponentVault Resource created", componentVaultObj)
        logWrapper(logging.INFO, 'createComponentVaultResource', inHandler, 'component/' + name, name, "ComponentVault created", ComponentVaultResource['metadata']['name'])
        returnComponentVaultObject = {"name": ComponentVaultResource['metadata']['name'], "uid": componentVaultObj['metadata']['uid'], "ready": componentVaultReadyStatus}

    except ApiException as e:
        logWrapper(logging.WARNING, 'createComponentVaultResource', inHandler, 'component/' + name, name, "ComponentVault Exception creating", ComponentVaultResource)
        logWrapper(logging.WARNING, 'createComponentVaultResource', inHandler, 'component/' + name, name, "ComponentVault Exception creating", e)
        
        raise kopf.TemporaryError("Exception creating ComponentVault custom resource.")
    return returnComponentVaultObject
=======
async def createDependentAPIResource(inDependentAPI, namespace, comp_name, cr_name, inHandler):
    """Helper function to create or update API Custom objects.

    Args:
        * inDependentAPI (Dict): The DependentAPI definition 
        * namespace (String): The namespace for the Component and API
        * cr_name (String): The name of the dependent API custom resource
        * inHandler (String): The name of the handler calling this function

    Returns:
        Dict with DependentAPI definition including uuid of the DependentAPI resource and ready status.

    :meta private:
    """
    logWrapper(logging.DEBUG, 'createDependentAPIResource', inHandler, 'component/' + comp_name, cr_name, "Create DependentAPI", inDependentAPI)

    DependentAPIResource = constructDependentAPIResourcePayload(inDependentAPI, cr_name)
    
    dependentAPIReadyStatus = False
    returnDependentAPIObject = {}

    try:
        custom_objects_api = kubernetes.client.CustomObjectsApi()
        logWrapper(logging.INFO, 'createDependentAPIResource', inHandler, 'component/' + comp_name, cr_name, "Creating DependentAPI Custom Object", "")

        dependentAPIObj = custom_objects_api.create_namespaced_custom_object(
            group = GROUP,
            version = DEPENDENTAPI_VERSION,
            namespace = namespace,
            plural = DEPENDENTAPI_PLURAL,
            body = DependentAPIResource)

        logWrapper(logging.DEBUG, 'createDependentAPIResource', inHandler, 'component/' + comp_name, cr_name, "DependentAPI Resource created", dependentAPIObj)
        logWrapper(logging.INFO, 'createDependentAPIResource', inHandler, 'component/' + comp_name, cr_name, "DependentAPI created", DependentAPIResource['metadata']['name'])

    except ApiException as e:
        if e.status != HTTP_CONFLICT:
            logWrapper(logging.WARNING, 'createDependentAPIResource', inHandler, 'component/' + comp_name, comp_name, "DependentAPI Exception creating", DependentAPIResource)
            logWrapper(logging.WARNING, 'createDependentAPIResource', inHandler, 'component/' + comp_name, cr_name, "DependentAPI Exception creating", e)
            raise kopf.TemporaryError("Exception creating DependentAPI custom resource.")
        else:
            # Conflict = try updating existing cr
            logWrapper(logging.INFO, 'createDependentAPIResource', inHandler, 'component/' + comp_name, cr_name, "DependentAPI already exists", f"Error:{str(e.status)}")
            try:
                dependentAPIObj = custom_objects_api.patch_namespaced_custom_object(
                    group = GROUP,
                    version = DEPENDENTAPI_VERSION,
                    namespace = namespace,
                    plural = DEPENDENTAPI_PLURAL,
                    name = cr_name,
                    body = DependentAPIResource)
                
                logWrapper(logging.DEBUG, 'createDependentAPIResource', inHandler, 'component/' + comp_name, cr_name, "DependentAPI Resource updated", dependentAPIObj)
                logWrapper(logging.INFO, 'createDependentAPIResource', inHandler, 'component/' + comp_name, cr_name, "DependentAPI updated", DependentAPIResource['metadata']['name'])
            
            except ApiException as e:
                logWrapper(logging.WARNING, 'createDependentAPIResource', inHandler, 'component/' + comp_name, comp_name, "DependentAPI Exception updating", DependentAPIResource)
                logWrapper(logging.WARNING, 'createDependentAPIResource', inHandler, 'component/' + comp_name, cr_name, "DependentAPI Exception updating", e)
                raise kopf.TemporaryError("Exception creating DependentAPI custom resource.")
            
    returnDependentAPIObject = {"name": DependentAPIResource['metadata']['name'], "uid": dependentAPIObj['metadata']['uid'], "ready": dependentAPIReadyStatus}
    return returnDependentAPIObject
            
>>>>>>> c07897dc


# When api adds url address of where api is exposed, update parent Component object
@kopf.on.field(GROUP, VERSION, 'apis', field='status.apiStatus', retries=5)
async def updateAPIStatus(meta, spec, status, body, namespace, labels, name, **kwargs):
    """Handler function to register for status changes in child API resources.
    Processes status updates to the *apiStatus* in the child API Custom resources, so that the Component status reflects a summary of all the childrens status.

    Args:
        * meta (Dict): The metadata from the API resource 
        * spec (Dict): The spec from the yaml API resource showing the intent (or desired state) 
        * status (Dict): The status from the API resource showing the actual state.
        * body (Dict): The entire API resource definition
        * namespace (String): The namespace for the API resource
        * labels (Dict): The labels attached to the API resource. All ODA Components (and their children) should have a oda.tmforum.org/componentName label
        * name (String): The name of the API resource

    Returns:
        No return value.

    :meta public:
    """

    if 'apiStatus' in status.keys():
        if 'url' in status['apiStatus'].keys():
            if 'ownerReferences' in meta.keys():
                # str | the custom object's name
                name = meta['ownerReferences'][0]['name']

                try:
                    custom_objects_api = kubernetes.client.CustomObjectsApi()
                    parent_component = custom_objects_api.get_namespaced_custom_object(
                        group = GROUP, 
                        version = VERSION, 
                        namespace = namespace, 
                        plural = COMPONENTS_PLURAL, 
                        name = name)
                except ApiException as e:
                    # Cant find parent component (if component in same chart as other kubernetes resources it may not be created yet)
                    if e.status == HTTP_NOT_FOUND:
                        raise kopf.TemporaryError(
                            "Cannot find parent component " + name)
                    else:
                        logger.error(
                            "Exception when calling custom_objects_api.get_namespaced_custom_object: %s", e)

                logWrapper(logging.INFO, 'updateAPIStatus', 'updateAPIStatus', 'api/' + name, parent_component['metadata']['name'], "Handler called", "")

                # find the correct array entry to update either in coreAPIs, managementAPIs or securityAPIs
                if 'coreAPIs' in parent_component['status'].keys():
                    for key in range(len(parent_component['status']['coreAPIs'])):
                        if parent_component['status']['coreAPIs'][key]['uid'] == meta['uid']:
                            parent_component['status']['coreAPIs'][key]['url'] = status['apiStatus']['url']
                            logWrapper(logging.INFO, 'updateAPIStatus', 'updateAPIStatus', 'api/' + name, parent_component['metadata']['name'], "Updating parent component coreAPIs APIs with url", status['apiStatus']['url'])
                            if 'developerUI' in status['apiStatus'].keys():
                                parent_component['status']['coreAPIs'][key]['developerUI'] = status['apiStatus']['developerUI']
                if 'managementAPIs' in parent_component['status'].keys():
                    for key in range(len(parent_component['status']['managementAPIs'])):
                        if parent_component['status']['managementAPIs'][key]['uid'] == meta['uid']:
                            parent_component['status']['managementAPIs'][key]['url'] = status['apiStatus']['url']
                            logWrapper(logging.INFO, 'updateAPIStatus', 'updateAPIStatus', 'api/' + name, parent_component['metadata']['name'], "Updating parent component managementAPIs APIs with url", status['apiStatus']['url'])
                            if 'developerUI' in status['apiStatus'].keys():
                                parent_component['status']['managementAPIs'][key]['developerUI'] = status['apiStatus']['developerUI']

                if 'securityAPIs' in parent_component['status'].keys():
                    for key in range(len(parent_component['status']['securityAPIs'])):
                        if parent_component['status']['securityAPIs'][key]['uid'] == meta['uid']:
                            parent_component['status']['securityAPIs'][key]['url'] = status['apiStatus']['url']
                            logWrapper(logging.INFO, 'updateAPIStatus', 'updateAPIStatus', 'api/' + name, parent_component['metadata']['name'], "Updating parent component securityAPIs APIs with url", status['apiStatus']['url'])
                            if 'developerUI' in status['apiStatus'].keys():
                                parent_component['status']['securityAPIs'][key]['developerUI'] = status['apiStatus']['developerUI']

                await patchComponent(namespace, name, parent_component, 'updateAPIStatus')

@kopf.on.field(GROUP, VERSION, 'apis', field='status.implementation', retries=5)
async def updateAPIReady(meta, spec, status, body, namespace, labels, name, **kwargs):
    """Handler function to register for status changes in child API resources.
    
    Processes status updates to the *implementation* status in the child API Custom resources, so that the Component status reflects a summary of all the childrens status.

    Args:
        * meta (Dict): The metadata from the API resource 
        * spec (Dict): The spec from the yaml API resource showing the intent (or desired state) 
        * status (Dict): The status from the API resource showing the actual state.
        * body (Dict): The entire API resource definition
        * namespace (String): The namespace for the API resource
        * labels (Dict): The labels attached to the API resource. All ODA Components (and their children) should have a oda.tmforum.org/componentName label
        * name (String): The name of the API resource

    Returns:
        No return value.

    :meta public:
    """

    if 'ready' in status['implementation'].keys():
        if status['implementation']['ready'] == True:
            if 'ownerReferences' in meta.keys():
                # str | the custom object's name
                parent_component_name = meta['ownerReferences'][0]['name']

                try:
                    custom_objects_api = kubernetes.client.CustomObjectsApi()
                    parent_component = custom_objects_api.get_namespaced_custom_object(
                        GROUP, VERSION, namespace, COMPONENTS_PLURAL, parent_component_name)
                except ApiException as e:
                    # Cant find parent component (if component in same chart as other kubernetes resources it may not be created yet)
                    if e.status == HTTP_NOT_FOUND:
                        raise kopf.TemporaryError(
                            "Cannot find parent component " + parent_component_name)
                    else:
                        logger.error(
                            "Exception when calling custom_objects_api.get_namespaced_custom_object: %s", e)

                logWrapper(logging.INFO, 'updateAPIReady', 'updateAPIReady', 'api/' + name, parent_component['metadata']['name'], "Handler called", "")

                # find the correct array entry to update either in coreAPIs, managementAPIs or securityAPIs
                for key in range(len(parent_component['status']['coreAPIs'])):
                    if parent_component['status']['coreAPIs'][key]['uid'] == meta['uid']:
                        parent_component['status']['coreAPIs'][key]['ready'] = True
                        logWrapper(logging.INFO, 'updateAPIReady', 'updateAPIReady', 'api/' + name, parent_component['metadata']['name'], "Updating component coreAPIs status", status['implementation']['ready'])
                        await patchComponent(namespace, parent_component_name, parent_component, 'updateAPIReady')
                        return
                for key in range(len(parent_component['status']['managementAPIs'])):
                    if parent_component['status']['managementAPIs'][key]['uid'] == meta['uid']:
                        parent_component['status']['managementAPIs'][key]['ready'] = True
                        logWrapper(logging.INFO, 'updateAPIReady', 'updateAPIReady', 'api/' + name, parent_component['metadata']['name'], "Updating component managementAPIs status", status['implementation']['ready'])
                        await patchComponent(namespace, parent_component_name, parent_component, 'updateAPIReady')
                        return
                for key in range(len(parent_component['status']['securityAPIs'])):
                    if parent_component['status']['securityAPIs'][key]['uid'] == meta['uid']:
                        parent_component['status']['securityAPIs'][key]['ready'] = True
                        logWrapper(logging.INFO, 'updateAPIReady', 'updateAPIReady', 'api/' + name, parent_component['metadata']['name'], "Updating component securityAPIs status", status['implementation']['ready'])
                        await patchComponent(namespace, parent_component_name, parent_component, 'updateAPIReady')
                        return



async def patchComponent(namespace, name, component, inHandler):
    """Helper function to patch a component.

    Args:
        * namespace (String): The namespace for the Component resource
        * name (String): The name of the Component resource
        * component (Dict): The component object.

    Returns:
        No return value.

    :meta private:
    """
    try:
        custom_objects_api = kubernetes.client.CustomObjectsApi()
        api_response = custom_objects_api.patch_namespaced_custom_object(
            GROUP, VERSION, namespace, COMPONENTS_PLURAL, name, component)
        logWrapper(logging.DEBUG, 'patchComponent', inHandler, 'api/' + name, component['metadata']['name'], "custom_objects_api.patch_namespaced_custom_object response", api_response)
    except ApiException as e:
        logWrapper(logging.DEBUG, 'patchComponent', inHandler, 'api/' + name, component['metadata']['name'], "Exception when calling api_instance.patch_namespaced_custom_object", e)
        logWrapper(logging.INFO, 'patchComponent', inHandler, 'api/' + name, component['metadata']['name'], "Exception when calling api_instance.patch_namespaced_custom_object - will retry","")

        raise kopf.TemporaryError(
            "Exception when calling api_instance.patch_namespaced_custom_object for component " + name)



# -------------------------------------------------------------------------------
# Make services, deployments, persistentvolumeclaims, jobs, cronjobs, statefulsets, configmap, secret, serviceaccount, role, rolebinding children of the component
# These are resources that we support in a component. There are resources that we don't support (that will generate a warning in the Level 1 CTK:
# ingress - A developer should express a components intent via APIs and not via ingress. The canvas should create any required ingress
# pod, replicaset - a developer should use deployments (for stateless microservices) or statefulsets (for stateful microservices)
# demonset - a component developer should have no need for creating a demonset
# clusterrole, clusterrolebinding - a component developer should have no need for creating a clusterrole, clusterrolebinding they should be using role, rolebinding


@kopf.on.resume('', 'v1', 'services', retries=5)
@kopf.on.create('', 'v1', 'services', retries=5)
async def adopt_service(meta, spec, body, namespace, labels, name, **kwargs):
    return adopt_kubernetesResource(meta, spec, body, namespace, labels, name, 'service')

@kopf.on.resume('apps', 'v1', 'deployments', retries=5)
@kopf.on.create('apps', 'v1', 'deployments', retries=5)
async def adopt_deployment(meta, spec, body, namespace, labels, name, **kwargs):
    return adopt_kubernetesResource(meta, spec, body, namespace, labels, name, 'deployment')

@kopf.on.resume('', 'v1', 'persistentvolumeclaims', retries=5)
@kopf.on.create('', 'v1', 'persistentvolumeclaims', retries=5)
async def adopt_persistentvolumeclaim(meta, spec, body, namespace, labels, name, **kwargs):
    return adopt_kubernetesResource(meta, spec, body, namespace, labels, name, 'persistentvolumeclaim')

@kopf.on.resume('batch', 'v1', 'jobs', retries=5)
@kopf.on.create('batch', 'v1', 'jobs', retries=5)
async def adopt_job(meta, spec, body, namespace, labels, name, **kwargs):
    return adopt_kubernetesResource(meta, spec, body, namespace, labels, name, 'job')

@kopf.on.resume('batch', 'v1', 'cronjobs', retries=5)
@kopf.on.create('batch', 'v1', 'cronjobs', retries=5)
async def adopt_cronjob(meta, spec, body, namespace, labels, name, **kwargs):
    return adopt_kubernetesResource(meta, spec, body, namespace, labels, name, 'cronjob')

@kopf.on.resume('apps', 'v1', 'statefulsets', retries=5)
@kopf.on.create('apps', 'v1', 'statefulsets', retries=5)
async def adopt_statefulset(meta, spec, body, namespace, labels, name, **kwargs):
    return adopt_kubernetesResource(meta, spec, body, namespace, labels, name, 'statefulset')  

@kopf.on.resume('', 'v1', 'configmap', retries=5)
@kopf.on.create('', 'v1', 'configmap', retries=5)
async def adopt_configmap(meta, spec, body, namespace, labels, name, **kwargs):
    return adopt_kubernetesResource(meta, spec, body, namespace, labels, name, 'configmap')

@kopf.on.resume('', 'v1', 'secret', retries=5)
@kopf.on.create('', 'v1', 'secret', retries=5)
async def adopt_secret(meta, spec, body, namespace, labels, name, **kwargs):
    return adopt_kubernetesResource(meta, spec, body, namespace, labels, name, 'secret')

@kopf.on.resume('', 'v1', 'serviceaccount', retries=5)
@kopf.on.create('', 'v1', 'serviceaccount', retries=5)
async def adopt_serviceaccount(meta, spec, body, namespace, labels, name, **kwargs):
    return adopt_kubernetesResource(meta, spec, body, namespace, labels, name, 'serviceaccount')

@kopf.on.resume('rbac.authorization.k8s.io', 'v1', 'role', retries=5)
@kopf.on.create('rbac.authorization.k8s.io', 'v1', 'role', retries=5)
async def adopt_role(meta, spec, body, namespace, labels, name, **kwargs):
    return adopt_kubernetesResource(meta, spec, body, namespace, labels, name, 'role')

@kopf.on.resume('rbac.authorization.k8s.io', 'v1', 'rolebinding', retries=5)
@kopf.on.create('rbac.authorization.k8s.io', 'v1', 'rolebinding', retries=5)
async def adopt_rolebinding(meta, spec, body, namespace, labels, name, **kwargs):
    return adopt_kubernetesResource(meta, spec, body, namespace, labels, name, 'rolebinding')

def adopt_kubernetesResource(meta, spec, body, namespace, labels, name, resourceType):

    """ Helper function for adopting any kubernetes resource
    
    If the resource has an oda.tmforum.org/componentName label, it makes the resource a child of the named component.
    This can help with navigating around the different resources that belong to the component. It also ensures that the kubernetes garbage collection
    will delete these resources automatically if the component is deleted.

    Args:
        * meta (Dict): The metadata from the yaml resource definition 
        * spec (Dict): The spec from the yaml resource definition showing the intent (or desired state) 
        * body (Dict): The entire yaml resource definition
        * namespace (String): The namespace for the resource
        * labels (Dict): The labels attached to the resource. All ODA Components (and their children) should have a oda.tmforum.org/componentName label
        * name (String): The name of the resource
        * resourceType (String): The type of resource (e.g. service, deployment, persistentvolumeclaim, job, cronjob, statefulset, configmap, secret, serviceaccount, role, rolebinding)

    Returns:
        No return value.

    :meta public:
    """

    if 'oda.tmforum.org/componentName' in labels.keys():

        component_name = labels['oda.tmforum.org/componentName']
        logWrapper(logging.INFO, 'adopt_' + resourceType, 'adopt_' + resourceType, resourceType + '/' + name, component_name, "Handler called", "")
        try:
            parent_component = kubernetes.client.CustomObjectsApi().get_namespaced_custom_object(GROUP, VERSION, namespace, COMPONENTS_PLURAL, component_name)
        except ApiException as e:
            # Cant find parent component (if component in same chart as other kubernetes resources it may not be created yet)
            if e.status == HTTP_NOT_FOUND:
                raise kopf.TemporaryError("Cannot find parent component " + component_name)
            else:
                logWrapper(logging.WARNING, 'adopt_' + resourceType, 'adopt_' + resourceType, resourceType + '/' + name, component_name, "Exception when calling custom_objects_api.get_namespaced_custom_object", e)

        newBody = dict(body)  # cast the service body to a dict
        kopf.append_owner_reference(newBody, owner=parent_component)
        try:
            if resourceType == 'service':
                api_response = kubernetes.client.CoreV1Api().patch_namespaced_service(newBody['metadata']['name'], newBody['metadata']['namespace'], newBody)
            elif resourceType == 'persistentvolumeclaim':
                api_response = kubernetes.client.CoreV1Api().patch_namespaced_persistent_volume_claim(newBody['metadata']['name'], newBody['metadata']['namespace'], newBody)
            elif resourceType == 'deployment':
                api_response = kubernetes.client.AppsV1Api().patch_namespaced_deployment(newBody['metadata']['name'], newBody['metadata']['namespace'], newBody)
            elif resourceType == 'configmap':
                api_response = kubernetes.client.CoreV1Api().patch_namespaced_config_map(newBody['metadata']['name'], newBody['metadata']['namespace'], newBody)
            elif resourceType == 'secret':
                api_response = kubernetes.client.CoreV1Api().patch_namespaced_secret(newBody['metadata']['name'], newBody['metadata']['namespace'], newBody)
            elif resourceType == 'job':
                api_response = kubernetes.client.BatchV1Api().patch_namespaced_job(newBody['metadata']['name'], newBody['metadata']['namespace'], newBody)  
            elif resourceType == 'cronjob':
                api_response = kubernetes.client.BatchV1Api().patch_namespaced_cron_job(newBody['metadata']['name'], newBody['metadata']['namespace'], newBody)
            elif resourceType == 'statefulset':
                api_response = kubernetes.client.AppsV1Api().patch_namespaced_stateful_set(newBody['metadata']['name'], newBody['metadata']['namespace'], newBody) 
            elif resourceType == 'role':
                api_response = kubernetes.client.RbacAuthorizationV1Api().patch_namespaced_role(newBody['metadata']['name'], newBody['metadata']['namespace'], newBody)
            elif resourceType == 'rolebinding':
                api_response = kubernetes.client.RbacAuthorizationV1Api().patch_namespaced_role_binding(newBody['metadata']['name'], newBody['metadata']['namespace'], newBody)
            elif resourceType == 'serviceaccount':
                api_response = kubernetes.client.CoreV1Api().patch_namespaced_service_account(newBody['metadata']['name'], newBody['metadata']['namespace'], newBody)                
            else:
                logWrapper(logging.ERROR, 'adopt_' + resourceType, 'adopt_' + resourceType, resourceType + '/' + name, component_name, "Unsupported resource type", resourceType)
                raise kopf.PermanentError("Error adopting - unsupported resource type " + resourceType)

            logWrapper(logging.DEBUG, 'adopt_' + resourceType, 'adopt_' + resourceType, resourceType + '/' + name, component_name, "Patch " + resourceType + " response", api_response)
            logWrapper(logging.INFO, 'adopt_' + resourceType, 'adopt_' + resourceType, resourceType + '/' + name, component_name, "Adding component as parent of " + resourceType, component_name)
        except ApiException as e:
            if e.status == HTTP_CONFLICT:  # Conflict = try again
                raise kopf.TemporaryError(
                    "Conflict updating " + resourceType + ".")
            else:
                logWrapper(logging.WARNING, 'adopt_' + resourceType, 'adopt_' + resourceType, resourceType + '/' + name, component_name, "Exception when calling patch " + resourceType, e)

# When Component status changes, update status summary
@kopf.on.field(GROUP, VERSION, COMPONENTS_PLURAL, field='status', retries=5)
async def summary(meta, spec, status, body, namespace, labels, name, **kwargs):

    logWrapper(logging.INFO, 'summary', 'summary', 'component/' + name, name, "Handler called", "")

    coreAPIsummary = ''
<<<<<<< HEAD
    securityComponentVaultSummary = ''
=======
    coreDependentAPIsummary = ''
>>>>>>> c07897dc
    managementAPIsummary = ''
    securityAPIsummary = ''
    developerUIsummary = ''
    countOfCompleteAPIs = 0
    countOfDesiredAPIs = 0
<<<<<<< HEAD
    countOfCompleteComponentVaults = 0
    countOfDesiredComponentVaults = 0
=======
    countOfCompleteDependentAPIs = 0
    countOfDesiredDependentAPIs = 0
>>>>>>> c07897dc
    if 'coreAPIs' in status.keys():
        countOfDesiredAPIs = countOfDesiredAPIs + len(status['coreAPIs'])
        for api in status['coreAPIs']:
            if 'url' in api.keys():
                coreAPIsummary = coreAPIsummary + api['url'] + ' '
                if 'developerUI' in api.keys():
                    developerUIsummary = developerUIsummary + \
                        api['developerUI'] + ' '
                if 'ready' in api.keys():
                    if api['ready'] == True:
                        countOfCompleteAPIs = countOfCompleteAPIs + 1
<<<<<<< HEAD
    if 'securityComponentVault' in status.keys():
        compvault = status['securityComponentVault']
        if compvault != {}:
            countOfDesiredComponentVaults = 1
            if 'ready' in compvault:
                if compvault['ready'] == True:
                    countOfCompleteComponentVaults = countOfCompleteComponentVaults + 1
=======
    if 'coreDependentAPIs' in status.keys():
        countOfDesiredDependentAPIs = countOfDesiredDependentAPIs + len(status['coreDependentAPIs'])
        for depapi in status['coreDependentAPIs']:
            if 'url' in depapi.keys():
                coreDependentAPIsummary = coreDependentAPIsummary + depapi['url'] + ' '
                if 'ready' in depapi.keys():
                    if depapi['ready'] == True:
                        countOfCompleteDependentAPIs = countOfCompleteDependentAPIs + 1
>>>>>>> c07897dc
    if 'managementAPIs' in status.keys():  
        countOfDesiredAPIs = countOfDesiredAPIs + len(status['managementAPIs'])                                    
        for api in status['managementAPIs']:
            if 'url' in api.keys():
                managementAPIsummary = managementAPIsummary + api['url'] + ' '
                if 'developerUI' in api.keys():
                    developerUIsummary = developerUIsummary + \
                        api['developerUI'] + ' '
                if 'ready' in api.keys():
                    if api['ready'] == True:
                        countOfCompleteAPIs = countOfCompleteAPIs + 1
    if 'securityAPIs' in status.keys():  
        countOfDesiredAPIs = countOfDesiredAPIs + len(status['securityAPIs'])                  
        for api in status['securityAPIs']:
            if 'url' in api.keys():
                securityAPIsummary = securityAPIsummary + api['url'] + ' '
                if 'developerUI' in api.keys():
                    developerUIsummary = developerUIsummary + \
                        api['developerUI'] + ' '
                if 'ready' in api.keys():
                    if api['ready'] == True:
                        countOfCompleteAPIs = countOfCompleteAPIs + 1

    status_summary = {}
    status_summary['coreAPIsummary'] = coreAPIsummary
<<<<<<< HEAD
    status_summary['securityComponentVaultSummary'] = securityComponentVaultSummary
=======
    status_summary['coreDependentAPIsummary'] = coreDependentAPIsummary
>>>>>>> c07897dc
    status_summary['managementAPIsummary'] = managementAPIsummary
    status_summary['securityAPIsummary'] = securityAPIsummary
    status_summary['developerUIsummary'] = developerUIsummary
    logWrapper(logging.INFO, 'summary', 'summary', 'component/' + name, name, "Creating summary - completed API count", str(countOfCompleteAPIs) + "/" + str(countOfDesiredAPIs))

    status_summary['deployment_status'] = 'In-Progress-CompCon'
    if countOfCompleteAPIs == countOfDesiredAPIs:
        status_summary['deployment_status'] = 'In-Progress-SecCon'
        if (('security_client_add/status.summary/status.deployment_status' in status.keys()) and (status['security_client_add/status.summary/status.deployment_status']['listenerRegistered'] == True)):
<<<<<<< HEAD
            status_summary['deployment_status'] = 'In-Progress-CompVault'
            if countOfCompleteComponentVaults == countOfDesiredComponentVaults:
=======
            status_summary['deployment_status'] = 'In-Progress-DepApi'
            if countOfCompleteDependentAPIs == countOfDesiredDependentAPIs:
>>>>>>> c07897dc
                status_summary['deployment_status'] = 'Complete'
    logWrapper(logging.INFO, 'summary', 'summary', 'component/' + name, name, "Creating summary - deployment status", status_summary['deployment_status'])

    return status_summary

async def createPublishedNotificationResource(definition, namespace, name, inHandler):
    """Helper function to create or update PublishedNotification Custom objects.

    Args:
        * definition (Dict): The PublishedNotification definition 
        * namespace (String): The namespace for the PublishedNotification
        * name (String): The name of the PublishedNotification resource
        * inHandler (String): The name of the handler calling this function

    Returns:
        Dict with PublishedNotification definition

    :meta private:
    """
    logWrapper(logging.INFO, 'createPublishedNotificationResource', inHandler, 'component/' + name, name, "Create PublishedNotification", definition)

    PublishedNotificationResource = {
        "apiVersion": GROUP + "/" + VERSION,
        "kind": "PublishedNotification",
        "metadata": {},
        "spec": {}
    }

    # Make it our child: assign the namespace, name, labels, owner references, etc.
    kopf.adopt(PublishedNotificationResource)

    newName = (PublishedNotificationResource['metadata']['ownerReferences'][0]['name'] + '-' + definition['name']).lower()

    PublishedNotificationResource['metadata']['name'] = newName
    PublishedNotificationResource['spec'] = definition;

    returnPublishedNotificationObject = {}
    
    try:
        custom_objects_api = kubernetes.client.CustomObjectsApi()

        try:
            custom_objects_api.get_namespaced_custom_object(
                group = GROUP,
                version = VERSION,
                namespace = namespace,
                plural = PUBLISHEDNOTIFICATIONS_PLURAL,
                name = newName
            )
        except ApiException as e:
            if e.status == HTTP_NOT_FOUND:
                apiObj = custom_objects_api.create_namespaced_custom_object(
                    group = GROUP,
                    version = VERSION,
                    namespace = namespace,
                    plural = PUBLISHEDNOTIFICATIONS_PLURAL,
                    body = PublishedNotificationResource
                )

                logWrapper(logging.INFO, 'createPublishedNotificationResource', inHandler, 'component/' + name, name, "PublishedNotification patch status", "")
                custom_objects_api.patch_namespaced_custom_object_status(
                    group = GROUP,
                    version = VERSION,
                    namespace = namespace,
                    plural = PUBLISHEDNOTIFICATIONS_PLURAL,
                    name = newName,
                    field_manager = "componentOperator",
                    body = {
                        "status": {
                            "uid": "",
                            "status": "initializing",
                            "error": ""
                        }
                    }
                )

                logWrapper(logging.INFO, 'createPublishedNotificationResource', inHandler, 'component/' + name, name, "PublishedNotification created", PublishedNotificationResource['metadata']['name'])
                returnPublishedNotificationObject = {"name": PublishedNotificationResource['metadata']['name'], "uid": apiObj['metadata']['uid']}
            else:
                logWrapper(logging.WARNING, 'createPublishedNotificationResource', inHandler, 'component/' + name, name, "PublishedNotification Exception checking for existing object ", e)
                raise kopf.TemporaryError("Exception creating PublishedNotification custom resource.")
    except ApiException as e:
        logWrapper(logging.DEBUG, 'createPublishedNotificationResource', inHandler, 'component/' + name, name, "PublishedNotification Exception creating", e)
        logWrapper(logging.WARNING, 'createPublishedNotificationResource', inHandler, 'component/' + name, name, "Exception", " creating PublishedNotification custom resource - will retry")
        raise kopf.TemporaryError("Exception creating PublishedNotification custom resource.")
    return returnPublishedNotificationObject


async def createSubscribedNotificationResource(definition, namespace, name, inHandler):
    """Helper function to create or update SubscribedNotification Custom objects.

    Args:
        * definition (Dict): The SubscribedNotification definition 
        * namespace (String): The namespace for the SubscribedNotification
        * name (String): The name of the SubscribedNotification resource
        * inHandler (String): The name of the handler calling this function

    Returns:
        Dict with SubscribedNotification definition

    :meta private:
    """
    logWrapper(logging.INFO, 'createSubscribedNotificationResource', inHandler, 'component/' + name, name, "Create SubscribedNotification", definition)

    SubscribedNotificationResource = {
        "apiVersion": GROUP + "/" + VERSION,
        "kind": "SubscribedNotification",
        "metadata": {},
        "spec": {}
    }
    # Make it our child: assign the namespace, name, labels, owner references, etc.
    kopf.adopt(SubscribedNotificationResource)

    newName = (SubscribedNotificationResource['metadata']['ownerReferences'][0]['name'] + '-' + definition['name']).lower()

    SubscribedNotificationResource['metadata']['name'] = newName
    SubscribedNotificationResource['spec'] = definition

    returnSubscribedNotificationObject = {}

    try:
        custom_objects_api = kubernetes.client.CustomObjectsApi()

        try:
            custom_objects_api.get_namespaced_custom_object(
                group = GROUP,
                version = VERSION,
                namespace = namespace,
                plural = SUBSCRIBEDNOTIFICATIONS_PLURAL,
                name = newName
            )
        except ApiException as e:
            if e.status == HTTP_NOT_FOUND:
                apiObj = custom_objects_api.create_namespaced_custom_object(
                    group = GROUP,
                    version = VERSION,
                    namespace = namespace,
                    plural = SUBSCRIBEDNOTIFICATIONS_PLURAL,
                    body = SubscribedNotificationResource
                )

                logWrapper(logging.INFO, 'createSubscribedNotificationResource', inHandler, 'component/' + name, name, "SubscribedNotification patch status", "")


                custom_objects_api.patch_namespaced_custom_object_status(
                    group = GROUP,
                    version = VERSION,
                    namespace = namespace,
                    plural = SUBSCRIBEDNOTIFICATIONS_PLURAL,
                    name = newName,
                    field_manager = "componentOperator",
                    body = {
                        "status": {
                            "uid": "",
                            "status": "initializing",
                            "error": ""
                        }
                    }
                )

                logWrapper(logging.INFO, 'createSubscribedNotificationResource', inHandler, 'component/' + name, name, "SubscribedNotification created", SubscribedNotificationResource['metadata']['name'])
                returnSubscribedNotificationObject = {"name": SubscribedNotificationResource['metadata']['name'], "uid": apiObj['metadata']['uid']}
            else:
                raise kopf.TemporaryError("Exception creating SubscribedNotification custom resource.")
    except ApiException as e:
        logWrapper(logging.DEBUG, 'createSubscribedNotificationResource', inHandler, 'component/' + name, name, "SubscribedNotification Exception creating", e)
        logWrapper(logging.WARNING, 'createSubscribedNotificationResource', inHandler, 'component/' + name, name, "Exception", " creating SubscribedNotification custom resource - will retry")
        raise kopf.TemporaryError("Exception creating SubscribedNotification custom resource.")

    return returnSubscribedNotificationObject


def logWrapper(logLevel, functionName, handlerName, resourceName, componentName, subject, message):
    """Helper function to standardise logging output.
    
    Args:
        * logLevel (Number): The level to log e.g. logging.INFO
        * functionName (String): The name of the function calling the logWrapper
        * handlerName (String): The name of the handler calling the logWrapper
        * resourceName (String): The name of the resource being logged
        * componentName (String): The name of the component being logged
        * subject (String): The subject of the log message
        * message (String): The message to be logged - can contain relavant data
    
    Returns:
        No return value.
    """
    logger.log(logLevel, f"[{componentName}|{resourceName}|{handlerName}|{functionName}] {subject}: {message}")
    return<|MERGE_RESOLUTION|>--- conflicted
+++ resolved
@@ -34,6 +34,15 @@
 
 
 
+CICD_BUILD_TIME = os.getenv('CICD_BUILD_TIME')
+GIT_COMMIT_SHA = os.getenv('GIT_COMMIT_SHA')
+if CICD_BUILD_TIME:
+    logger.info(f'CICD_BUILD_TIME=%s', CICD_BUILD_TIME)
+if GIT_COMMIT_SHA:
+    logger.info(f'GIT_COMMIT_SHA=%s', GIT_COMMIT_SHA)
+
+
+
 # get namespace to monitor
 component_namespace = os.environ.get('COMPONENT_NAMESPACE', 'components')
 logger.info(f'Monitoring namespace %s', component_namespace)
@@ -46,17 +55,15 @@
 APIS_PLURAL = "apis"
 COMPONENTS_PLURAL = "components"
 
-<<<<<<< HEAD
 COMPONENTVAULT_GROUP = 'oda.tmforum.org'
 COMPONENTVAULT_VERSION = "v1beta3"
 COMPONENTVAULT_PLURAL = "componentvaults"
 COMPONENTVAULT_KIND = "ComponentVault" 
-=======
+
 DEPENDENTAPI_GROUP = 'oda.tmforum.org'
 DEPENDENTAPI_VERSION = "v1beta3"
 DEPENDENTAPI_PLURAL = "dependentapis"
 DEPENDENTAPI_KIND = "DependentAPI" 
->>>>>>> c07897dc
 
 PUBLISHEDNOTIFICATIONS_PLURAL = "publishednotifications"
 SUBSCRIBEDNOTIFICATIONS_PLURAL = "subscribednotifications"
@@ -172,21 +179,12 @@
         logWrapper(logging.ERROR, 'deleteAPI', inHandler, 'component/' + componentName, componentName, "Exception", " when calling CustomObjectsApi->delete_namespaced_custom_object")
 
 
-<<<<<<< HEAD
-async def deleteComponentVault(componentVaultName, componentName, status, namespace, inHandler):
-    """Helper function to delete ComponentVault Custom objects.
-    
-    Args:
-        * componentVaultName (String): Name of the ComponentVault Custom Resource to delete 
-        * componentName (String): Name of the component the component vault is linked to 
-=======
 async def deleteDependentAPI(dependentAPIName, componentName, status, namespace, inHandler):
     """Helper function to delete DependentAPI Custom objects.
     
     Args:
         * dependentAPIName (String): Name of the DependentAPI Custom Resource to delete 
         * componentName (String): Name of the component the dependent API is linked to 
->>>>>>> c07897dc
         * status (Dict): The status from the yaml component envelope.
         * namespace (String): The namespace for the component
         * inHandler (String): The name of the handler that called this function
@@ -197,7 +195,39 @@
     :meta private:
     """
 
-<<<<<<< HEAD
+    logWrapper(logging.INFO, 'deleteDependentAPI', inHandler, 'component/' + componentName, componentName, "Deleting DependentAPI", f"Deleting DependentAPI {dependentAPIName}")
+    custom_objects_api = kubernetes.client.CustomObjectsApi()
+    try:
+        dependentapi_response = custom_objects_api.delete_namespaced_custom_object(
+            group = GROUP, 
+            version = DEPENDENTAPI_VERSION, 
+            namespace = namespace, 
+            plural = DEPENDENTAPI_PLURAL, 
+            name = dependentAPIName)
+        logWrapper(logging.DEBUG, 'deleteDependentAPI', inHandler, 'component/' + componentName, componentName, "DependentAPI response", dependentapi_response)
+    except ApiException as e:
+        logWrapper(logging.DEBUG, 'deleteDependentAPI', inHandler, 'component/' + componentName, componentName, "Exception when calling CustomObjectsApi->delete_namespaced_custom_object", e)
+        logWrapper(logging.ERROR, 'deleteDependentAPI', inHandler, 'component/' + componentName, componentName, "Exception", " when calling CustomObjectsApi->delete_namespaced_custom_object")
+
+
+
+
+async def deleteComponentVault(componentVaultName, componentName, status, namespace, inHandler):
+    """Helper function to delete ComponentVault Custom objects.
+    
+    Args:
+        * componentVaultName (String): Name of the ComponentVault Custom Resource to delete 
+        * componentName (String): Name of the component the component vault is linked to 
+        * status (Dict): The status from the yaml component envelope.
+        * namespace (String): The namespace for the component
+        * inHandler (String): The name of the handler that called this function
+
+    Returns:
+        No return value
+
+    :meta private:
+    """
+
     logWrapper(logging.INFO, 'deleteComponentVault', inHandler, 'component/' + componentName, componentName, "Deleting ComponentVault", f"Deleting ComponentVault {componentVaultName}")
     custom_objects_api = kubernetes.client.CustomObjectsApi()
     try:
@@ -211,21 +241,6 @@
     except ApiException as e:
         logWrapper(logging.DEBUG, 'deleteComponentVault', inHandler, 'component/' + componentName, componentName, "Exception when calling CustomObjectsApi->delete_namespaced_custom_object", e)
         logWrapper(logging.ERROR, 'deleteComponentVault', inHandler, 'component/' + componentName, componentName, "Exception", " when calling CustomObjectsApi->delete_namespaced_custom_object")
-=======
-    logWrapper(logging.INFO, 'deleteDependentAPI', inHandler, 'component/' + componentName, componentName, "Deleting DependentAPI", f"Deleting DependentAPI {dependentAPIName}")
-    custom_objects_api = kubernetes.client.CustomObjectsApi()
-    try:
-        dependentapi_response = custom_objects_api.delete_namespaced_custom_object(
-            group = GROUP, 
-            version = DEPENDENTAPI_VERSION, 
-            namespace = namespace, 
-            plural = DEPENDENTAPI_PLURAL, 
-            name = dependentAPIName)
-        logWrapper(logging.DEBUG, 'deleteDependentAPI', inHandler, 'component/' + componentName, componentName, "DependentAPI response", dependentapi_response)
-    except ApiException as e:
-        logWrapper(logging.DEBUG, 'deleteDependentAPI', inHandler, 'component/' + componentName, componentName, "Exception when calling CustomObjectsApi->delete_namespaced_custom_object", e)
-        logWrapper(logging.ERROR, 'deleteDependentAPI', inHandler, 'component/' + componentName, componentName, "Exception", " when calling CustomObjectsApi->delete_namespaced_custom_object")
->>>>>>> c07897dc
 
 
 
@@ -420,17 +435,10 @@
 @kopf.on.resume(GROUP, VERSION, COMPONENTS_PLURAL, retries=5)
 @kopf.on.create(GROUP, VERSION, COMPONENTS_PLURAL, retries=5)
 @kopf.on.update(GROUP, VERSION, COMPONENTS_PLURAL, retries=5)
-<<<<<<< HEAD
-async def securityComponentVault(meta, spec, status, body, namespace, labels, name, **kwargs):
-    """Handler function for **securityFunction** part new or updated components.
-    
-    Processes the **securityFunction.componentVault** part of the component envelope and creates, if requested, the child ComponentVault resource.
-=======
 async def coreDependentAPIs(meta, spec, status, body, namespace, labels, name, **kwargs):
     """Handler function for **coreFunction** part new or updated components.
     
     Processes the **coreFunction.dependentAPIs** part of the component envelope and creates the child DependentAPI resources.
->>>>>>> c07897dc
 
     Args:
         * meta (Dict): The metadata from the yaml component envelope 
@@ -442,52 +450,6 @@
         * name (String): The name of the component
 
     Returns:
-<<<<<<< HEAD
-        Dict: The securityComponentVault status that is put into the component envelope status field.
-
-    :meta public:
-    """
-    logWrapper(logging.INFO, 'securityComponentVault', 'securityComponentVault', 'component/' + name, name, "Handler called with body", f"{body}")
-
-    logWrapper(logging.INFO, 'securityComponentVault', 'securityComponentVault', 'component/' + name, name, "Handler called", "")
-    componentVaultStatus = {}
-    cv_name = f"cv_{name}"
-
-    try:
-        oldSecurityComponentVault = {}
-        if status:  # if status exists (i.e. this is not a new component)
-            oldSecurityComponentVault = safe_get({}, status, 'securityComponentVault')
-        logWrapper(logging.INFO, 'securityComponentVault', 'securityComponentVault', 'component/' + name, name, "--- OLD COMPONENTVAULT (from status) ---", f"{oldSecurityComponentVault}, type={type(oldSecurityComponentVault)}")
-            
-        newSecurityComponentVault = safe_get({}, spec, 'securityFunction', 'componentVault')
-        logWrapper(logging.INFO, 'securityComponentVault', 'securityComponentVault', 'component/' + name, name, "--- NEW COMPONENTVAULT ---", f"{newSecurityComponentVault}")
-        
-        if oldSecurityComponentVault != {} and newSecurityComponentVault == {}:
-            logWrapper(logging.INFO, 'securityComponentVault', 'securityComponentVault', 'component/' + name, name, "Deleting ComponentVault", cv_name)
-            await deleteComponentVault(cv_name, name, status, namespace, 'securityComponentVault')
-
-        if oldSecurityComponentVault == {} and newSecurityComponentVault != {}:
-            logWrapper(logging.INFO, 'securityComponentVault', 'securityComponentVault', 'component/' + name, name, "Calling createComponentVault", cv_name)
-            resultStatus = await createComponentVaultResource(newSecurityComponentVault, namespace, name, 'securityComponentVault')
-            componentVaultStatus = resultStatus
-
-        if oldSecurityComponentVault != {} and newSecurityComponentVault != {}:
-            # TODO[FH] implement check for update
-            componentVaultStatus = newSecurityComponentVault  
-
-            
-    except kopf.TemporaryError as e:
-        raise e # propagate
-    except Exception as e:
-        logWrapper(logging.ERROR, 'securityComponentVault', 'securityComponentVault', 'component/' + name, name, "Unhandled exception", f"{e}: {traceback.format_exc()}")
-        raise kopf.TemporaryError(e) # allow the operator to retry            
-
-    logWrapper(logging.INFO, 'securityComponentVault', 'securityComponentVault', 'component/' + name, name, "result for status ", f"{componentVaultStatus}")
-        
-    # Update the parent's status.
-    return componentVaultStatus
-
-=======
         Dict: The coreDependentAPIs status that is put into the component envelope status field.
 
     :meta public:
@@ -541,7 +503,71 @@
         
     # Update the parent's status.
     return dependentAPIChildren
->>>>>>> c07897dc
+
+
+
+@kopf.on.resume(GROUP, VERSION, COMPONENTS_PLURAL, retries=5)
+@kopf.on.create(GROUP, VERSION, COMPONENTS_PLURAL, retries=5)
+@kopf.on.update(GROUP, VERSION, COMPONENTS_PLURAL, retries=5)
+async def securityComponentVault(meta, spec, status, body, namespace, labels, name, **kwargs):
+    """Handler function for **securityFunction** part new or updated components.
+    
+    Processes the **securityFunction.componentVault** part of the component envelope and creates, if requested, the child ComponentVault resource.
+
+    Args:
+        * meta (Dict): The metadata from the yaml component envelope 
+        * spec (Dict): The spec from the yaml component envelope showing the intent (or desired state) 
+        * status (Dict): The status from the yaml component envelope showing the actual state.
+        * body (Dict): The entire yaml component envelope
+        * namespace (String): The namespace for the component
+        * labels (Dict): The labels attached to the component. All ODA Components (and their children) should have a oda.tmforum.org/componentName label
+        * name (String): The name of the component
+
+    Returns:
+        Dict: The securityComponentVault status that is put into the component envelope status field.
+
+    :meta public:
+    """
+    logWrapper(logging.INFO, 'securityComponentVault', 'securityComponentVault', 'component/' + name, name, "Handler called with body", f"{body}")
+
+    logWrapper(logging.INFO, 'securityComponentVault', 'securityComponentVault', 'component/' + name, name, "Handler called", "")
+    componentVaultStatus = {}
+    cv_name = f"cv_{name}"
+
+    try:
+        oldSecurityComponentVault = {}
+        if status:  # if status exists (i.e. this is not a new component)
+            oldSecurityComponentVault = safe_get({}, status, 'securityComponentVault')
+        logWrapper(logging.INFO, 'securityComponentVault', 'securityComponentVault', 'component/' + name, name, "--- OLD COMPONENTVAULT (from status) ---", f"{oldSecurityComponentVault}, type={type(oldSecurityComponentVault)}")
+            
+        newSecurityComponentVault = safe_get({}, spec, 'securityFunction', 'componentVault')
+        logWrapper(logging.INFO, 'securityComponentVault', 'securityComponentVault', 'component/' + name, name, "--- NEW COMPONENTVAULT ---", f"{newSecurityComponentVault}")
+        
+        if oldSecurityComponentVault != {} and newSecurityComponentVault == {}:
+            logWrapper(logging.INFO, 'securityComponentVault', 'securityComponentVault', 'component/' + name, name, "Deleting ComponentVault", cv_name)
+            await deleteComponentVault(cv_name, name, status, namespace, 'securityComponentVault')
+
+        if oldSecurityComponentVault == {} and newSecurityComponentVault != {}:
+            logWrapper(logging.INFO, 'securityComponentVault', 'securityComponentVault', 'component/' + name, name, "Calling createComponentVault", cv_name)
+            resultStatus = await createComponentVaultResource(newSecurityComponentVault, namespace, name, 'securityComponentVault')
+            componentVaultStatus = resultStatus
+
+        if oldSecurityComponentVault != {} and newSecurityComponentVault != {}:
+            # TODO[FH] implement check for update
+            componentVaultStatus = newSecurityComponentVault  
+
+            
+    except kopf.TemporaryError as e:
+        raise e # propagate
+    except Exception as e:
+        logWrapper(logging.ERROR, 'securityComponentVault', 'securityComponentVault', 'component/' + name, name, "Unhandled exception", f"{e}: {traceback.format_exc()}")
+        raise kopf.TemporaryError(e) # allow the operator to retry            
+
+    logWrapper(logging.INFO, 'securityComponentVault', 'securityComponentVault', 'component/' + name, name, "result for status ", f"{componentVaultStatus}")
+        
+    # Update the parent's status.
+    return componentVaultStatus
+
 
 @kopf.on.resume(GROUP, VERSION, COMPONENTS_PLURAL, retries=5)
 @kopf.on.create(GROUP, VERSION, COMPONENTS_PLURAL, retries=5)
@@ -652,22 +678,6 @@
         APIResource['spec']['developerUI'] = inAPI['developerUI']
     return APIResource
 
-<<<<<<< HEAD
-def constructComponentVaultResourcePayload(inComponentVault):
-    """Helper function to create payloads for ComponentVault Custom objects.
-
-    Args:
-        * inComponentVault (Dict): The ComponentVault spec 
-
-    Returns:
-        ComponentVault Custom object (Dict)
-
-    :meta private:
-    """
-    ComponentVaultResource = {
-        "apiVersion": GROUP + "/" + COMPONENTVAULT_VERSION,
-        "kind": COMPONENTVAULT_KIND,
-=======
 def constructDependentAPIResourcePayload(inDependentAPI, cr_name):
     """Helper function to create payloads for DependentAPI Custom objects.
 
@@ -683,25 +693,40 @@
     DependentAPIResource = {
         "apiVersion": GROUP + "/" + DEPENDENTAPI_VERSION,
         "kind": DEPENDENTAPI_KIND,
->>>>>>> c07897dc
         "metadata": {},
         "spec": {}
     }
     # Make it our child: assign the namespace, name, labels, owner references, etc.
-<<<<<<< HEAD
-    kopf.adopt(ComponentVaultResource)
-    newName = (ComponentVaultResource['metadata']['ownerReferences'][0]['name'])
-    ComponentVaultResource['metadata']['name'] = newName
-    ComponentVaultResource['spec'] = inComponentVault
-    return ComponentVaultResource
-=======
     kopf.adopt(DependentAPIResource)
     newName = (DependentAPIResource['metadata']['ownerReferences'][0]['name'])
     #DependentAPIResource['metadata']['name'] = f"{newName}-{dapi_name}"
     DependentAPIResource['metadata']['name'] = cr_name
     DependentAPIResource['spec'] = inDependentAPI
     return DependentAPIResource
->>>>>>> c07897dc
+
+def constructComponentVaultResourcePayload(inComponentVault):
+    """Helper function to create payloads for ComponentVault Custom objects.
+
+    Args:
+        * inComponentVault (Dict): The ComponentVault spec 
+
+    Returns:
+        ComponentVault Custom object (Dict)
+
+    :meta private:
+    """
+    ComponentVaultResource = {
+        "apiVersion": GROUP + "/" + COMPONENTVAULT_VERSION,
+        "kind": COMPONENTVAULT_KIND,
+        "metadata": {},
+        "spec": {}
+    }
+    # Make it our child: assign the namespace, name, labels, owner references, etc.
+    kopf.adopt(ComponentVaultResource)
+    newName = (ComponentVaultResource['metadata']['ownerReferences'][0]['name'])
+    ComponentVaultResource['metadata']['name'] = newName
+    ComponentVaultResource['spec'] = inComponentVault
+    return ComponentVaultResource
 
 async def patchAPIResource(inAPI, namespace, name, inHandler):
     """Helper function to patch API Custom objects.
@@ -812,50 +837,6 @@
     return returnAPIObject
 
 
-<<<<<<< HEAD
-async def createComponentVaultResource(inComponentVault, namespace, name, inHandler):
-    """Helper function to create or update API Custom objects.
-
-    Args:
-        * inComponentVault (Dict): The ComponentVault definition 
-        * namespace (String): The namespace for the Component and API
-        * name (String): The name of the API resource
-        * inHandler (String): The name of the handler calling this function
-
-    Returns:
-        Dict with ComponentVault definition including uuid of the ComponentVault resource and ready status.
-
-    :meta private:
-    """
-    logWrapper(logging.DEBUG, 'createComponentVaultResource', inHandler, 'component/' + name, name, "Create ComponentVault", inComponentVault)
-
-    ComponentVaultResource = constructComponentVaultResourcePayload(inComponentVault)
-    
-    componentVaultReadyStatus = False
-    returnComponentVaultObject = {}
-
-    try:
-        custom_objects_api = kubernetes.client.CustomObjectsApi()
-        logWrapper(logging.INFO, 'createComponentVaultResource', inHandler, 'component/' + name, name, "Creating ComponentVault Custom Object", ComponentVaultResource)
-
-        componentVaultObj = custom_objects_api.create_namespaced_custom_object(
-            group = GROUP,
-            version = COMPONENTVAULT_VERSION,
-            namespace = namespace,
-            plural = COMPONENTVAULT_PLURAL,
-            body = ComponentVaultResource)
-
-        logWrapper(logging.DEBUG, 'createComponentVaultResource', inHandler, 'component/' + name, name, "ComponentVault Resource created", componentVaultObj)
-        logWrapper(logging.INFO, 'createComponentVaultResource', inHandler, 'component/' + name, name, "ComponentVault created", ComponentVaultResource['metadata']['name'])
-        returnComponentVaultObject = {"name": ComponentVaultResource['metadata']['name'], "uid": componentVaultObj['metadata']['uid'], "ready": componentVaultReadyStatus}
-
-    except ApiException as e:
-        logWrapper(logging.WARNING, 'createComponentVaultResource', inHandler, 'component/' + name, name, "ComponentVault Exception creating", ComponentVaultResource)
-        logWrapper(logging.WARNING, 'createComponentVaultResource', inHandler, 'component/' + name, name, "ComponentVault Exception creating", e)
-        
-        raise kopf.TemporaryError("Exception creating ComponentVault custom resource.")
-    return returnComponentVaultObject
-=======
 async def createDependentAPIResource(inDependentAPI, namespace, comp_name, cr_name, inHandler):
     """Helper function to create or update API Custom objects.
 
@@ -919,7 +900,50 @@
     returnDependentAPIObject = {"name": DependentAPIResource['metadata']['name'], "uid": dependentAPIObj['metadata']['uid'], "ready": dependentAPIReadyStatus}
     return returnDependentAPIObject
             
->>>>>>> c07897dc
+
+
+async def createComponentVaultResource(inComponentVault, namespace, name, inHandler):
+    """Helper function to create or update API Custom objects.
+
+    Args:
+        * inComponentVault (Dict): The ComponentVault definition 
+        * namespace (String): The namespace for the Component and API
+        * name (String): The name of the API resource
+        * inHandler (String): The name of the handler calling this function
+
+    Returns:
+        Dict with ComponentVault definition including uuid of the ComponentVault resource and ready status.
+
+    :meta private:
+    """
+    logWrapper(logging.DEBUG, 'createComponentVaultResource', inHandler, 'component/' + name, name, "Create ComponentVault", inComponentVault)
+
+    ComponentVaultResource = constructComponentVaultResourcePayload(inComponentVault)
+    
+    componentVaultReadyStatus = False
+    returnComponentVaultObject = {}
+
+    try:
+        custom_objects_api = kubernetes.client.CustomObjectsApi()
+        logWrapper(logging.INFO, 'createComponentVaultResource', inHandler, 'component/' + name, name, "Creating ComponentVault Custom Object", ComponentVaultResource)
+
+        componentVaultObj = custom_objects_api.create_namespaced_custom_object(
+            group = GROUP,
+            version = COMPONENTVAULT_VERSION,
+            namespace = namespace,
+            plural = COMPONENTVAULT_PLURAL,
+            body = ComponentVaultResource)
+
+        logWrapper(logging.DEBUG, 'createComponentVaultResource', inHandler, 'component/' + name, name, "ComponentVault Resource created", componentVaultObj)
+        logWrapper(logging.INFO, 'createComponentVaultResource', inHandler, 'component/' + name, name, "ComponentVault created", ComponentVaultResource['metadata']['name'])
+        returnComponentVaultObject = {"name": ComponentVaultResource['metadata']['name'], "uid": componentVaultObj['metadata']['uid'], "ready": componentVaultReadyStatus}
+
+    except ApiException as e:
+        logWrapper(logging.WARNING, 'createComponentVaultResource', inHandler, 'component/' + name, name, "ComponentVault Exception creating", ComponentVaultResource)
+        logWrapper(logging.WARNING, 'createComponentVaultResource', inHandler, 'component/' + name, name, "ComponentVault Exception creating", e)
+        
+        raise kopf.TemporaryError("Exception creating ComponentVault custom resource.")
+    return returnComponentVaultObject
 
 
 # When api adds url address of where api is exposed, update parent Component object
@@ -1230,23 +1254,13 @@
     logWrapper(logging.INFO, 'summary', 'summary', 'component/' + name, name, "Handler called", "")
 
     coreAPIsummary = ''
-<<<<<<< HEAD
+    coreDependentAPIsummary = ''
     securityComponentVaultSummary = ''
-=======
-    coreDependentAPIsummary = ''
->>>>>>> c07897dc
     managementAPIsummary = ''
     securityAPIsummary = ''
     developerUIsummary = ''
     countOfCompleteAPIs = 0
     countOfDesiredAPIs = 0
-<<<<<<< HEAD
-    countOfCompleteComponentVaults = 0
-    countOfDesiredComponentVaults = 0
-=======
-    countOfCompleteDependentAPIs = 0
-    countOfDesiredDependentAPIs = 0
->>>>>>> c07897dc
     if 'coreAPIs' in status.keys():
         countOfDesiredAPIs = countOfDesiredAPIs + len(status['coreAPIs'])
         for api in status['coreAPIs']:
@@ -1258,15 +1272,6 @@
                 if 'ready' in api.keys():
                     if api['ready'] == True:
                         countOfCompleteAPIs = countOfCompleteAPIs + 1
-<<<<<<< HEAD
-    if 'securityComponentVault' in status.keys():
-        compvault = status['securityComponentVault']
-        if compvault != {}:
-            countOfDesiredComponentVaults = 1
-            if 'ready' in compvault:
-                if compvault['ready'] == True:
-                    countOfCompleteComponentVaults = countOfCompleteComponentVaults + 1
-=======
     if 'coreDependentAPIs' in status.keys():
         countOfDesiredDependentAPIs = countOfDesiredDependentAPIs + len(status['coreDependentAPIs'])
         for depapi in status['coreDependentAPIs']:
@@ -1275,7 +1280,13 @@
                 if 'ready' in depapi.keys():
                     if depapi['ready'] == True:
                         countOfCompleteDependentAPIs = countOfCompleteDependentAPIs + 1
->>>>>>> c07897dc
+    if 'securityComponentVault' in status.keys():
+        compvault = status['securityComponentVault']
+        if compvault != {}:
+            countOfDesiredComponentVaults = 1
+            if 'ready' in compvault:
+                if compvault['ready'] == True:
+                    countOfCompleteComponentVaults = countOfCompleteComponentVaults + 1
     if 'managementAPIs' in status.keys():  
         countOfDesiredAPIs = countOfDesiredAPIs + len(status['managementAPIs'])                                    
         for api in status['managementAPIs']:
@@ -1301,11 +1312,8 @@
 
     status_summary = {}
     status_summary['coreAPIsummary'] = coreAPIsummary
-<<<<<<< HEAD
+    status_summary['coreDependentAPIsummary'] = coreDependentAPIsummary
     status_summary['securityComponentVaultSummary'] = securityComponentVaultSummary
-=======
-    status_summary['coreDependentAPIsummary'] = coreDependentAPIsummary
->>>>>>> c07897dc
     status_summary['managementAPIsummary'] = managementAPIsummary
     status_summary['securityAPIsummary'] = securityAPIsummary
     status_summary['developerUIsummary'] = developerUIsummary
@@ -1315,14 +1323,11 @@
     if countOfCompleteAPIs == countOfDesiredAPIs:
         status_summary['deployment_status'] = 'In-Progress-SecCon'
         if (('security_client_add/status.summary/status.deployment_status' in status.keys()) and (status['security_client_add/status.summary/status.deployment_status']['listenerRegistered'] == True)):
-<<<<<<< HEAD
             status_summary['deployment_status'] = 'In-Progress-CompVault'
             if countOfCompleteComponentVaults == countOfDesiredComponentVaults:
-=======
-            status_summary['deployment_status'] = 'In-Progress-DepApi'
-            if countOfCompleteDependentAPIs == countOfDesiredDependentAPIs:
->>>>>>> c07897dc
-                status_summary['deployment_status'] = 'Complete'
+                status_summary['deployment_status'] = 'In-Progress-DepApi'
+                if countOfCompleteDependentAPIs == countOfDesiredDependentAPIs:
+                    status_summary['deployment_status'] = 'Complete'
     logWrapper(logging.INFO, 'summary', 'summary', 'component/' + name, name, "Creating summary - deployment status", status_summary['deployment_status'])
 
     return status_summary
