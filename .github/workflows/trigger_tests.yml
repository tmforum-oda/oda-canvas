name: trigger_test

on:
  workflow_dispatch:
  pull_request:
    branches:
    - main

jobs:

  check_skip_tests_job:
    runs-on: ubuntu-latest
    if: "!contains(github.event.pull_request.title, '[skip tests]')"
    outputs:
      COMMITMSG_SKIPTESTS: ${{ steps.check_skiptests_msg.outputs.SKIPTESTS }}
      PRERELEASESUFFIX_SKIPTESTS: ${{ steps.check_prereleasesuffixremoval.outputs.SKIPTESTS }}
    steps:
    
    - name: Checkout code
      uses: actions/checkout@v4
      with:
        ref: ${{ github.event.pull_request.head.ref }}
        repository: ${{ github.event.pull_request.head.repo.full_name }}
        fetch-depth: 2    # this is needed for getting the diff of the last commit
        
    - name: Check for [skip tests] in Message
      id: check_skiptests_msg
      run: |
        message=$(git log -1 --format=oneline --pretty=format:"%s")
        echo "GIT COMMIT MESSAGE: $message"
        if echo $message | grep "\[skip tests\]" >/dev/null
        then
          echo "SKIPPING TESTS"
          echo "SKIPTESTS=1" >> $GITHUB_OUTPUT
        else
          echo "'[skip tests]' magic words were not found in commit message, not skipping tests"
        fi

    - name: check last commit contains only prerelease suffix removals 
      id: check_prereleasesuffixremoval
      shell: bash
      run: |
        echo "---- CHANGED FILES ----"
        git diff --name-only HEAD~1
        echo "---- ------------- ----"
        export CHANGED_FILES=$(git diff --name-only HEAD~1)
        if [ "$CHANGED_FILES" == "charts/canvas-oda/values.yaml" ]
        then
          echo "only charts/canvas-oda/values.yaml was changed."
          echo "checking changes if only prerelease suffixes were removed."
          
          echo "---- DIFF FROM LAST COMMIT ----"
          git diff -w -U0 --color=always HEAD~1
          echo "---- --------------------- ----"
          
          git diff -w -U0 --color=never HEAD~1 > gitdiff.txt
          export OLD_LINES=$(cat gitdiff.txt | grep -i "^- " | wc -l)
          export NEW_LINES=$(cat gitdiff.txt | grep -i "^+ " | wc -l)
          export NEW_LINES_WITH_EMPTY_PRS=$(cat gitdiff.txt | grep -i "^+ .*prereleasesuffix:\s*$" | wc -l)

          echo "OLD LINES ($OLD_LINES)"
          cat gitdiff.txt | grep -i "^- " || true
          echo "---- -------------------- ----"
          echo "NEW LINES ($NEW_LINES)"
          cat gitdiff.txt | grep -i "^+ " || true
          echo "---- -------------------- ----"
          echo "NEW LINES WITH EMPTY PRERELEASESUFFIX ($NEW_LINES_WITH_EMPTY_PRS)"
          cat gitdiff.txt | grep -i "^+ .*prereleasesuffix:\s*$" || true
          echo "---- -------------------- ----"
          
          if [ "$OLD_LINES" != "$NEW_LINES" ]
          then
            echo "Number of old lines and new lines differs, not skipping tests"
          else
            if [ "$NEW_LINES" != "$NEW_LINES_WITH_EMPTY_PRS" ]
            then
              echo "not all new lines are empty prereleasesuffixes, not skipping tests"
            else
              echo "detected only prerelease suffix removals in changed files"
              echo "SKIPPING TESTS"
              echo "SKIPTESTS=1" >> $GITHUB_OUTPUT
            fi
          fi
        else
          echo "changes to other files than values.yaml detected, not skipping tests"
        fi 


  run_tests_job:
    runs-on: ubuntu-latest
    needs: check_skip_tests_job    
    if: "!needs.check_skip_tests_job.outputs.COMMITMSG_SKIPTESTS && !needs.check_skip_tests_job.outputs.PRERELEASESUFFIX_SKIPTESTS"

    steps:
    - name: Checkout code
      uses: actions/checkout@v4
      with:
        ref: ${{ github.event.pull_request.head.ref }}
        repository: ${{ github.event.pull_request.head.repo.full_name }}
        
    - name: Install kubectl
      run: |
        curl -LO "https://dl.k8s.io/release/$(curl -L -s https://dl.k8s.io/release/stable.txt)/bin/linux/amd64/kubectl"
        chmod +x kubectl
        sudo mv kubectl /usr/local/bin/
        kubectl version --client
        uname -m

    - name: Install kind
      run: |
        curl -Lo ./kind https://kind.sigs.k8s.io/dl/v0.23.0/kind-linux-amd64
        chmod +x ./kind
        sudo mv ./kind /usr/local/bin/kind

    - name: Create kind cluster
      run: |
        kind create cluster
        kubectl get nodes --show-labels
        
    - name: Download Kind LB Cloud Provider
      run: |
       git clone https://github.com/kubernetes-sigs/cloud-provider-kind.git
       cd cloud-provider-kind && make
       bin/cloud-provider-kind &

    - name: Install Helm
      run: |
        curl -fsSL -o get_helm.sh https://raw.githubusercontent.com/helm/helm/main/scripts/get-helm-3
        chmod 700 get_helm.sh
        ./get_helm.sh
        kubectl get ns

    - name: Install helm-git
      run: |
        helm plugin install https://github.com/aslafy-z/helm-git.git

    - name: Install istio Helm chart
      run: |
        helm repo add istio https://istio-release.storage.googleapis.com/charts
        kubectl create namespace istio-system
        helm install istio-base istio/base -n istio-system
        helm install istiod istio/istiod -n istio-system --wait
        kubectl create namespace istio-ingress
        kubectl label namespace istio-ingress istio-injection=enabled
        helm install istio-ingress istio/gateway -n istio-ingress --set labels.app=istio-ingress --set labels.istio=ingressgateway

    - name: Install Helm chart from Git repo
      run: |
        echo DEBUG: temporarily setting DNS for charts.bitnami.com
        echo "108.138.217.10 charts.bitnami.com" | sudo tee -a /etc/hosts
        cat /etc/hosts
        echo DEBUG: update ./charts/cert-manager-init
        helm dependency update ./charts/cert-manager-init
<<<<<<< HEAD
        echo DEBUG: update ./charts/canvas-api-gateway/combined-api-gateway
        helm dependency update ./charts/canvas-api-gateway/combined-api-gateway-chart
        echo DEBUG: update ./charts/canvas-vault
=======
        helm dependency update ./charts/apisix-gateway
        helm dependency update ./charts/kong-gateway
>>>>>>> 577890fd
        helm dependency update ./charts/canvas-vault
        echo DEBUG: update ./charts/canvas-oda
        helm dependency update ./charts/canvas-oda
        echo DEBUG: helm install canvas -n canvas
        helm install canvas -n canvas --create-namespace ./charts/canvas-oda
        echo DEBUG: finished Install Helm chart from Git repo

    - name: Port Forwarding Keycloak Service
      run: |
        sleep 30
        kubectl -n canvas port-forward svc/canvas-keycloak 8083:8083 &

    - name: Installing example component PC 
      run: |
        helm install ctk feature-definition-and-test-kit/testData/productcatalog-static-roles-v1beta4/ -n components     
        sleep 30
        kubectl get all -n components
        kubectl logs -l app=component-operator -n canvas
        helm uninstall ctk -n components


    - name: Check status of deployments
      run: |
        sleep 90
        kubectl get all -n canvas
        kubectl get all -n components
        kubectl get all -n istio-ingress
        kubectl get all -n istio-system
        kubectl get exposedapis -n components
        kubectl get components -n components
  
    - name: Remove the example PC Component
      run: |
        helm uninstall ctk -n components
        
    - name: Install test Kit
      continue-on-error: true
      run: |
        cd feature-definition-and-test-kit/identity-manager-utils-keycloak
        npm install
        cd ../package-manager-utils-helm
        npm install
        cd ../resource-inventory-utils-kubernetes
        npm install
        cd ..
        npm install
        export KEYCLOAK_USER=admin 
        export KEYCLOAK_PASSWORD=adpass 
        export KEYCLOAK_BASE_URL="http://localhost:8083/auth/"
        export KEYCLOAK_REALM=odari
        export CUCUMBER_PUBLISH_TOKEN=9afda79b-9ea0-44ff-8359-7f381ade4bb6
        npm start 2>&1 | tee /tmp/test_results.log
        kubectl get exposedapis -n components
        kubectl -n canvas logs deployment/component-operator | tee /tmp/component-operator.log
        kubectl -n canvas logs deployment/api-operator-istio | tee /tmp/api-operator-istio.log
              
    - name: Upload Test Report
      uses: actions/upload-artifact@v4
      with:
        name: test-report
        path: |
         /tmp/component-operator.log
         /tmp/api-operator-istio.log
         /tmp/test_results.log
  
    - name: Delete kind cluster
      if: always()
      run: |
        kubectl get pods -n canvas-vault || true
        kubectl logs -n canvas-vault job/canvas-vault-hc-post-install-hook || true
        kind delete cluster
        
    - name: check test success
      run: |
        tail -10 /tmp/test_results.log
        tail -10 /tmp/test_results.log | grep --color=always failed || true
        if tail -10 /tmp/test_results.log | grep failed >/dev/null
        then 
          echo There are failed tests!
          exit 1
        else
          echo OK, no test failures.
        fi<|MERGE_RESOLUTION|>--- conflicted
+++ resolved
@@ -151,14 +151,8 @@
         cat /etc/hosts
         echo DEBUG: update ./charts/cert-manager-init
         helm dependency update ./charts/cert-manager-init
-<<<<<<< HEAD
-        echo DEBUG: update ./charts/canvas-api-gateway/combined-api-gateway
-        helm dependency update ./charts/canvas-api-gateway/combined-api-gateway-chart
-        echo DEBUG: update ./charts/canvas-vault
-=======
         helm dependency update ./charts/apisix-gateway
         helm dependency update ./charts/kong-gateway
->>>>>>> 577890fd
         helm dependency update ./charts/canvas-vault
         echo DEBUG: update ./charts/canvas-oda
         helm dependency update ./charts/canvas-oda
@@ -177,7 +171,6 @@
         sleep 30
         kubectl get all -n components
         kubectl logs -l app=component-operator -n canvas
-        helm uninstall ctk -n components
 
 
     - name: Check status of deployments
