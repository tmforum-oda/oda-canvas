--- conflicted
+++ resolved
@@ -129,12 +129,7 @@
       run: |
         curl -fsSL -o get_helm.sh https://raw.githubusercontent.com/helm/helm/v3.18.4/scripts/get-helm-3
         chmod 700 get_helm.sh
-<<<<<<< HEAD
-        export DESIRED_VERSION="v3.18.4"
-        ./get_helm.sh
-=======
         ./get_helm.sh --version v3.18.4
->>>>>>> 6aa93105
         kubectl get ns
 
     - name: Install helm-git
