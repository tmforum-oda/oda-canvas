--- conflicted
+++ resolved
@@ -240,7 +240,6 @@
   # default is "linux/amd64,linux/arm64"
   #platforms: linux/amd64,linux/arm64
 
-<<<<<<< HEAD
 pdb-management-operator:
   displayName: PDB-Management-Operator
   fileName: pdb-management-operator
@@ -257,7 +256,6 @@
   #buildDockerfile: Dockerfile
   # default is "linux/amd64,linux/arm64"
   #platforms: linux/amd64,linux/arm64
-=======
 
 tmf639-resource-inventory-api:
   displayName: TMF-639 Resource Inventory API
@@ -274,5 +272,4 @@
   # default is "Dockerfile" in buildContext
   #buildDockerfile: 
   # default is "linux/amd64,linux/arm64"
-  #platforms: linux/amd64,linux/arm64
->>>>>>> 07b2a131
+  #platforms: linux/amd64,linux/arm64