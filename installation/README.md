--- conflicted
+++ resolved
@@ -147,7 +147,6 @@
 
 By default HashiCorp Vault is deployed into the namespace canvas-vault. 
 The deployment can be supressed when setting `canvas-vault.enabled` to `false` in the values.yaml:
-<<<<<<< HEAD
 
 https://github.com/tmforum-oda/oda-canvas/blob/21329156c71a361baaec0955fd244755d01f0227/charts/canvas-oda/values.yaml#L202-L203
 
@@ -163,24 +162,6 @@
 it will not reach the state "Completed" but get stuck in state "InProgress-SecretsConfig".
 
 Components which do not request Secrets-Management will work without any errors.
-
-=======
-
-https://github.com/tmforum-oda/oda-canvas/blob/21329156c71a361baaec0955fd244755d01f0227/charts/canvas-oda/values.yaml#L202-L203
-
-Instead of changing the values.yaml the value can also be overwritten on command line:
-
-```
-helm install canvas oda-canvas/canvas-oda -n canvas --create-namespace --set=canvas-vault.enabled=false
-```
-
-If HashiCorp Vault is **NOT** installed, everything works fine.
-The Secrets-Management-Operator `canvas-smanop` in the canvas namespace will have a failure with `CreateContainerConfigError`
-and if a component requests Secrets-Management
-it will not reach the state "Completed" but get stuck in state "InProgress-SecretsConfig".
-
-Components which do not request Secrets-Management will work without any errors.
->>>>>>> 948964f9
 
 
 ### 5. Reference implementation
