﻿
# ODA Canvas installation

The Reference Implementation of the ODA Canvas is a set of Helm charts that can be used to install and configure a fully working Canvas. The Reference Implementation is built on top of Kubernetes and Istio. 

## Software Versions

For each release, we will support a min and max Kubernetes version. 

| ODA Component version | Min Kubernetes version | Max Kubernetes version  |
| --------------------- | ---------------------- | ----------------------- |
| v1alpha4              | 1.20                   | 1.22                    |
| v1beta1               | 1.22                   | 1.25                    |
| v1beta2               | 1.22                   | 1.25                    |

If you are connected to an ODA Canvas, to test what version of Canvas it is, use the command:
```
kubectl get crd components.oda.tmforum.org -o jsonpath='{.spec.versions[?(@.served==true)].name}'
```
It will return the versions of components the canvas supports. A canvas should support N-2 versions of a component i.e. for the `v1beta2` canvas, it will support components that are v1beta2, v1beta1, v1alpha4 (and v1alpha3 with a deprecation warning).


We will test the Reference Implementation Canvas against a range of kubernetes versions and on a number of different deployments.

| Kubernetes deployment     | Tested | Notes             |
| ------------------------- | ------ | ----------------- |
| Rancher on AWS            |   Yes  | [Open Digital Lab environment]                   | 
| Azure AKS                 |   Yes  |                   | 
| GCP GKE                   |   Yes  |                   |
| Microk8s                  |   Yes  |                   | 
| MiniKube                  |   Yes  |                   |
| Docker Desktop            |   Yes  |                   |
| Kind                      |        | Using [Canvas-in-a-bottle](canvas-in-a-bottle/README.md) |
| K3s                       |        |                   |  
| (other)                   |        | To suggest additional environments please add to this [issue](https://github.com/tmforum-oda/oda-canvas-charts/issues/52)                  |

The environment where the chart has been tested has the following
|Software|Version  |
|--|--|
|Istio  | 1.16.1  |
|Helm | 3.10 |

The helm chart installs the following updated versions of third party to

|Software|Version  |
|--|--|
|Cert-Manager  |1.20  |
|Keycloak  |  20.0.3|
|Postgress| 15.0.1 |

<<<<<<< HEAD
## Changes

The Helm chart has been refactored to move all the different subcharts to the same level to improve readability.
A new chart, oda-ca has been created as an umbrella for others allowing to have a centralised configuration.
|OLD| NEW | DESCRIPTION
|--|--|--|
| shell script  | oda-ca  | Chart of chart.
| shell script | cert-manager-init  | Install cert-manager Deploy Issuer and generate Certificate used by CRD webhook
| canvas/chart/keycloak | Bitnami/keycloak  | Direct remote dependency  on oda-ca
| canvas/| canvas-namespaces  | Namespaces
| canvas/chart/controller| controller  | ODA ingress controller
| canvas/chart/crds| oda-crds| ODA crds
| canvas/chart/weebhooks | oda-webhook| ODA mutating webhook to handle conversion among versions

=======
>>>>>>> 51af74f4
## Configuration values

The values used [here](canvas-oda/README.md)

## Environment installation

### 1. Kubernetes distribution

**Prerequisites**: a running K8S distribution.
The procedure has been tested

- local k3s distribution, rancher desktop or similar
- AWS [Kops](https://kops.sigs.k8s.io/) with AmazonVPC as network and with and without cert-manager managed by kops

We assume

- There is a ```kubeconfig``` file available with adequate permissions on the K8s cluster to:

- Manage namespaces
- Install [CRDs](https://kubernetes.io/docs/concepts/extend-kubernetes/api-extension/custom-resources/)
- Manage resources in namespaces

### 2. Helm

A Helm 3.0+ installation is needed. Depending on your
<https://helm.sh/docs/intro/install/#through-package-managers>

Helm currently has an issue with the dependencies declared, the **helm dependency update** command only takes care of the dependencies at the first level preventing the correct installation. It supposes to be addressed in a future (May'23) 3.12 version

Until that version is released, we can use a plugin to sort it out this
<https://github.com/Noksa/helm-resolve-deps>

````bash
helm plugin install --version "main" https://github.com/Noksa/helm-resolve-deps.git
````

The charts used need the following repositories

```
helm repo add jetstack https://charts.jetstack.io
helm repo add bitnami https://charts.bitnami.com/bitnami
```

### 3. Istio

We follow the helm steps provided by [Istio](https://istio.io/latest/docs/setup/install/helm/)

``` bash
helm repo add istio https://istio-release.storage.googleapis.com/charts
helm repo update
kubectl create namespace istio-system
helm install istio-base istio/base -n istio-system
helm install istiod istio/istiod -n istio-system --wait
kubectl create namespace istio-ingress
kubectl label namespace istio-ingress istio-injection=enabled
helm install istio-ingress istio/gateway -n istio-ingress --set labels.app=istio-ingress --set labels.istio=ingressgateway --wait
```

### 4. Reference implementation

1. Move to *canvas-oda*
2. Update the dependencies using the plugin installed

````bash
$ helm resolve-deps
Fetching updates from all helm repositories, attempt #1 ...
  * Updates have been fetched, took 2.146s
Resolving dependencies in canvas-oda chart ...
  * Dependencies have been resolved, took 8.672s
````

If we prefer not to use the plugin, we have to manually update the subchart which has dependencies, in this case *cert-manager-init*

````bash
cd ..\cert-manager-init
helm dependency update
````

and then do the same with the umbrella helm *canvas-oda*

````bash
cd ..\canvas-oda
helm dependency update
````

3. Install the reference implementation

Install the canvas using the following command.

````bash
helm install canvas -n canvas --create-namespace . 
NAME: canvas
 Feb  7 09:35:38 2023
NAMESPACE: canvas
STATUS: deployed
REVISION: 1
TEST SUITE: None
````

## Troubleshooting

### Error instaling: BackoffLimitExceeded

The installation can fail with an error

````bash
Error: INSTALLATION FAILED: failed post-install: job failed: BackoffLimitExceeded
````

There are two major causes of this error

1. An error on the Job for configuring keycloak

````bash
 kubectl get pods -n canvas
NAME                                        READY   STATUS      RESTARTS   AGE
canvas-keycloak-0                           1/1     Running     0          4m43s
canvas-keycloak-keycloak-config-cli-5k6h7   0/1     Error       0          2m50s
canvas-keycloak-keycloak-config-cli-fq5ph   1/1     Running     0          30s
canvas-postgresql-0                         1/1     Running     0          4m43s
compcrdwebhook-658f4868b8-48cvx             1/1     Running     0          4m43s
job-hook-postinstall-6bm99                  0/1     Completed   0          4m43s
oda-controller-ingress-d5c495bbb-crt4t      2/2     Running     0          4m43s
````

Checking the logs of the failed Job

````bash
2023-02-01 15:23:19.488  INFO 1 --- [           main] d.a.k.config.provider.KeycloakProvider   : Wait 120 seconds until http://canvas-keycloak-headless:8083/auth/ is available ...
2023-02-01 15:25:19.511 ERROR 1 --- [           main] d.a.k.config.KeycloakConfigRunner        : Could not connect to keycloak in 120 seconds: HTTP 403 Forbidden
````

That means that your k8s cluster assign IPs to PODs that [Keycloak consider public ones and forced to use HTTPS](https://www.keycloak.org/docs/latest/server_admin/#_ssl_modes)
The ranges valid are the following
`localhost`, `127.0.0.1`, `10.x.x.x`, `192.168.x.x`, and `172.16.x.x`

2. An Error in the Job but caused because the canvas-keycloak-0 that is in CrashLoopBackOff

````bash
$ kubectl get pods -A
NAMESPACE       NAME                                              READY   STATUS             RESTARTS      AGE
canvas          canvas-keycloak-0                                 0/1     CrashLoopBackOff   4 (89s ago)   6m11s
canvas          canvas-keycloak-keycloak-config-cli-9ks9d         0/1     Error              0             2m28s
canvas          canvas-keycloak-keycloak-config-cli-cd2gv         0/1     Error              0             4m38s
canvas          canvas-postgresql-0                               1/1     Running            0             6m11s
canvas          compcrdwebhook-658f4868b8-v9sc2                   1/1     Running            0             6m11s
canvas          job-hook-postinstall-v56pt                        0/1     Completed          0             6m10
````

Checking the logs `kubectl logs -n canvas sts/canvas-postgresql`  we can see an error

````bash
 FATAL:  password authentication failed for user "bn_keycloak"
 ````

In that case, a previous installation left a PVC reused by the Postgres pod.

To solve that issue

- Uninstall the helm chart
- Delete the PVC with `kubectl delete pvc -n canvas data-canvas-postgresql-0`
- reinstall the canvas

### Error installing : Failed post-install

The installation could fail with this error

````bash
failed post-install: warning: Hook post-install canvas-oda/charts/cert-manager-init/templates/issuer.yaml failed: Internal error occurred:
failed calling webhook "webhook.cert-manager.io": failed to call webhook: Post "https://canvas-cert-manager-webhook.cert-manager.svc:443/mutate?timeout=10s":
x509: certificate signed by unknown authority
````
That error arises when Cert-Manager is not ready to accept Issuers

Try first to uninstall the chart
````bash
helm uninstall -n canvas canvas
 ````
Delete persistence volume claim used  for Keycloak
````bash
 kubectl delete pvc -n canvas data-canvas-postgresql-0
 ````
Then manually delete the Lease object that causes the problem (Cert Manager relies on this object to select a leader)
````bash
kubectl get lease -n kube-system
 ````
Force the release of the lease without waiting for a timeout
````bash
 kubectl delete lease cert-manager-cainjector-leader-election -n kube-system
 ````

The installation has a configurable wait time
*cert-manager.leaseWaitTimeonStartup*
Increase leaseWaitTimeonStartup value btw 80-100 in canvas-oda\values.yaml

Reinstall it with the new time.

## Changes

The Helm chart has been refactored to move all the different subcharts to the same level to improve readability. A new chart, oda-ca has been created as an umbrella to simplify the deployment.

|OLD| NEW | DESCRIPTION
|--|--|--|
| shell script  | oda-ca  | Chart of chart.
| shell script | cert-manager-init  | Install cert-manager Deploy Issuer and generate Certificate used by CRD webhook
| canvas/chart/keycloak | Bitnami/keycloak  | Direct remote dependency  on oda-ca
| canvas/| canvas-namespaces  | Namespaces
| canvas/chart/controller| controller  | ODA ingress controller
| canvas/chart/crds| oda-crds| ODA crds
| canvas/chart/weebhooks | oda-webhook| ODA mutating webhook to handle conversion among versions<|MERGE_RESOLUTION|>--- conflicted
+++ resolved
@@ -48,23 +48,6 @@
 |Keycloak  |  20.0.3|
 |Postgress| 15.0.1 |
 
-<<<<<<< HEAD
-## Changes
-
-The Helm chart has been refactored to move all the different subcharts to the same level to improve readability.
-A new chart, oda-ca has been created as an umbrella for others allowing to have a centralised configuration.
-|OLD| NEW | DESCRIPTION
-|--|--|--|
-| shell script  | oda-ca  | Chart of chart.
-| shell script | cert-manager-init  | Install cert-manager Deploy Issuer and generate Certificate used by CRD webhook
-| canvas/chart/keycloak | Bitnami/keycloak  | Direct remote dependency  on oda-ca
-| canvas/| canvas-namespaces  | Namespaces
-| canvas/chart/controller| controller  | ODA ingress controller
-| canvas/chart/crds| oda-crds| ODA crds
-| canvas/chart/weebhooks | oda-webhook| ODA mutating webhook to handle conversion among versions
-
-=======
->>>>>>> 51af74f4
 ## Configuration values
 
 The values used [here](canvas-oda/README.md)
