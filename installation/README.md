﻿
# ODA Canvas installation

The Reference Implementation of the ODA Canvas is a set of Helm charts that can be used to install and configure a fully working Canvas. The Reference Implementation is built on top of Kubernetes and Istio. 

## Software Versions

For each release, we will support a min and max Kubernetes version. 

| ODA Component version | Min Kubernetes version | Max Kubernetes version  |
| --------------------- | ---------------------- | ----------------------- |
| v1alpha4              | 1.20                   | 1.22                    |
| v1beta1               | 1.22                   | 1.25                    |
| v1beta2               | 1.22                   | 1.25                    |

If you are connected to an ODA Canvas, to test what version of Canvas it is, use the command:
```
kubectl get crd components.oda.tmforum.org -o jsonpath='{.spec.versions[?(@.served==true)].name}'
```
It will return the versions of components the canvas supports. A canvas should support N-2 versions of a component i.e. for the `v1beta2` canvas, it will support components that are v1beta2, v1beta1, v1alpha4 (and v1alpha3 with a deprecation warning).


We will test the Reference Implementation Canvas against a range of kubernetes versions and on a number of different deployments.

| Kubernetes deployment     | Tested | Notes             |
| ------------------------- | ------ | ----------------- |
| Rancher on AWS            |   Yes  | [Open Digital Lab environment]                   | 
| Azure AKS                 |   Yes  |                   | 
| GCP GKE                   |   Yes  |                   |
| Microk8s                  |   Yes  |                   | 
| MiniKube                  |   Yes  |                   |
| Docker Desktop            |   Yes  |                   |
| Kind                      |        | Using [Canvas-in-a-bottle](canvas-in-a-bottle/README.md) |
| K3s                       |        |                   |  
| (other)                   |        | To suggest additional environments please add to this [issue](https://github.com/tmforum-oda/oda-canvas-charts/issues/52)                  |

The environment where the chart has been tested has the following
|Software|Version  |
|--|--|
|Istio  | 1.16.1  |
|Helm | 3.10 |

The helm chart installs the following updated versions of third party to

|Software|Version  |
|--|--|
|Cert-Manager  |1.20  |
|Keycloak  |  20.0.3|
|Postgress| 15.0.1 |

## Configuration values

The values used [here](canvas-oda/README.md)

## Environment installation

### 1. Kubernetes distribution

**Prerequisites**: a running K8S distribution.

The procedure has been tested

- local k3s distribution, rancher desktop or similar
- AWS [Kops](https://kops.sigs.k8s.io/) with AmazonVPC as network and with and without cert-manager managed by kops
<<<<<<< HEAD

We assume

- There is a ```kubeconfig``` file available with adequate permissions on the K8s cluster to:
=======
  
We assume there is a ```kubeconfig``` file available with adequate permissions on the K8s cluster to:
>>>>>>> 8ee9e455

- Manage namespaces
- Install [CRDs](https://kubernetes.io/docs/concepts/extend-kubernetes/api-extension/custom-resources/)
- Manage resources in namespaces

### 2. Helm

A [Helm 3.0+ installation](https://helm.sh/docs/intro/install/#through-package-managers) is needed.

Helm currently has an issue with the dependencies declared, the **helm dependency update** command only takes care of the dependencies at the first level preventing the correct installation. It supposes to be addressed in a future (May'23) 3.12 version

Until that version is released, we can use a plugin to sort it out this
<https://github.com/Noksa/helm-resolve-deps>

````bash
helm plugin install --version "main" https://github.com/Noksa/helm-resolve-deps.git
````

The charts used need the following repositories

```
helm repo add jetstack https://charts.jetstack.io
helm repo add bitnami https://charts.bitnami.com/bitnami
```

### 3. Istio

We follow the helm steps provided by [Istio](https://istio.io/latest/docs/setup/install/helm/)

``` bash
helm repo add istio https://istio-release.storage.googleapis.com/charts
helm repo update
kubectl create namespace istio-system
helm install istio-base istio/base -n istio-system
helm install istiod istio/istiod -n istio-system --wait
kubectl create namespace istio-ingress
kubectl label namespace istio-ingress istio-injection=enabled
helm install istio-ingress istio/gateway -n istio-ingress --set labels.app=istio-ingress --set labels.istio=ingressgateway --wait
```

### 4. Reference implementation

0. Clone oda-canvas project
   
   ```bash
   git clone https://github.com/tmforum-oda/oda-canvas.git
   cd oda-canvas
   ```

1. Move to `installation/canvas-oda`
2. Update the dependencies using the plugin installed

  ```bash
  $ helm resolve-deps
  Fetching updates from all helm repositories, attempt #1 ...
    * Updates have been fetched, took 2.146s
  Resolving dependencies in canvas-oda chart ...
    * Dependencies have been resolved, took 8.672s
  ```

  If we prefer not to use the plugin, we have to manually update the subchart which has dependencies, in this case *cert-manager-init*

  ```bash
  cd ../cert-manager-init
  helm dependency update
  ```
  
  and then do the same with the umbrella helm *canvas-oda*
  
  ```bash
  cd ../canvas-oda
  helm dependency update
  ```

3. Install the reference implementation

  Install the canvas using the following command.
  
  ```bash
  helm install canvas -n canvas --create-namespace . 
  NAME: canvas
   Feb  7 09:35:38 2023
  NAMESPACE: canvas
  STATUS: deployed
  REVISION: 1
  TEST SUITE: None
  ```

## Troubleshooting

### Error instaling: BackoffLimitExceeded

The installation can fail with an error

````bash
Error: INSTALLATION FAILED: failed post-install: job failed: BackoffLimitExceeded
````

There are two major causes of this error

1. An error on the Job for configuring keycloak

```bash
$ kubectl get pods -n canvas
NAME                                        READY   STATUS      RESTARTS   AGE
canvas-keycloak-0                           1/1     Running     0          4m43s
canvas-keycloak-keycloak-config-cli-5k6h7   0/1     Error       0          2m50s
canvas-keycloak-keycloak-config-cli-fq5ph   1/1     Running     0          30s
canvas-postgresql-0                         1/1     Running     0          4m43s
compcrdwebhook-658f4868b8-48cvx             1/1     Running     0          4m43s
job-hook-postinstall-6bm99                  0/1     Completed   0          4m43s
oda-controller-ingress-d5c495bbb-crt4t      2/2     Running     0          4m43s
```

Checking the logs of the failed Job

```bash
2023-02-01 15:23:19.488  INFO 1 --- [           main] d.a.k.config.provider.KeycloakProvider   : Wait 120 seconds until http://canvas-keycloak-headless:8083/auth/ is available ...
2023-02-01 15:25:19.511 ERROR 1 --- [           main] d.a.k.config.KeycloakConfigRunner        : Could not connect to keycloak in 120 seconds: HTTP 403 Forbidden
```

That means that your k8s cluster assign IPs to PODs that [Keycloak consider public ones and forced to use HTTPS](https://www.keycloak.org/docs/latest/server_admin/#_ssl_modes)
The ranges valid are the following
`localhost`, `127.0.0.1`, `10.x.x.x`, `192.168.x.x`, and `172.16.x.x`

2. An Error in the Job but caused because the canvas-keycloak-0 that is in CrashLoopBackOff

```bash
$ kubectl get pods -A
NAMESPACE       NAME                                              READY   STATUS             RESTARTS      AGE
canvas          canvas-keycloak-0                                 0/1     CrashLoopBackOff   4 (89s ago)   6m11s
canvas          canvas-keycloak-keycloak-config-cli-9ks9d         0/1     Error              0             2m28s
canvas          canvas-keycloak-keycloak-config-cli-cd2gv         0/1     Error              0             4m38s
canvas          canvas-postgresql-0                               1/1     Running            0             6m11s
canvas          compcrdwebhook-658f4868b8-v9sc2                   1/1     Running            0             6m11s
canvas          job-hook-postinstall-v56pt                        0/1     Completed          0             6m10
```

Checking the logs `kubectl logs -n canvas sts/canvas-postgresql`  we can see an error

```bash
 FATAL:  password authentication failed for user "bn_keycloak"
```

In that case, a previous installation left a PVC reused by the Postgres pod.

To solve that issue

- Uninstall the helm chart
- Delete the PVC with `kubectl delete pvc -n canvas data-canvas-postgresql-0`
- reinstall the canvas

### Error installing : Failed post-install

The installation could fail with this error

```bash
failed post-install: warning: Hook post-install canvas-oda/charts/cert-manager-init/templates/issuer.yaml failed: Internal error occurred:
failed calling webhook "webhook.cert-manager.io": failed to call webhook: Post "https://canvas-cert-manager-webhook.cert-manager.svc:443/mutate?timeout=10s":
x509: certificate signed by unknown authority
```

That error arises when Cert-Manager is not ready to accept Issuers

Try first to uninstall the chart

```bash
helm uninstall -n canvas canvas
```

Delete persistence volume claim used  for Keycloak

```bash
kubectl delete pvc -n canvas data-canvas-postgresql-0
```

Then manually delete the Lease object that causes the problem (Cert Manager relies on this object to select a leader)

```bash
kubectl get lease -n kube-system
```

Force the release of the lease without waiting for a timeout

```bash
kubectl delete lease cert-manager-cainjector-leader-election -n kube-system
```

The installation has a configurable wait time *cert-manager.leaseWaitTimeonStartup*
Increase `leaseWaitTimeonStartup` value btw 80-100 in `canvas-oda/values.yaml`

Reinstall it with the new time.

## Changes

The Helm chart has been refactored to move all the different subcharts to the same level to improve readability. A new chart, oda-ca has been created as an umbrella to simplify the deployment.

|OLD| NEW | DESCRIPTION
|--|--|--|
| shell script  | oda-ca  | Chart of chart.
| shell script | cert-manager-init  | Install cert-manager Deploy Issuer and generate Certificate used by CRD webhook
| canvas/chart/keycloak | Bitnami/keycloak  | Direct remote dependency  on oda-ca
| canvas/| canvas-namespaces  | Namespaces
| canvas/chart/controller| controller  | ODA ingress controller
| canvas/chart/crds| oda-crds| ODA crds
| canvas/chart/weebhooks | oda-webhook| ODA mutating webhook to handle conversion among versions<|MERGE_RESOLUTION|>--- conflicted
+++ resolved
@@ -62,15 +62,10 @@
 
 - local k3s distribution, rancher desktop or similar
 - AWS [Kops](https://kops.sigs.k8s.io/) with AmazonVPC as network and with and without cert-manager managed by kops
-<<<<<<< HEAD
-
-We assume
-
-- There is a ```kubeconfig``` file available with adequate permissions on the K8s cluster to:
-=======
+
   
 We assume there is a ```kubeconfig``` file available with adequate permissions on the K8s cluster to:
->>>>>>> 8ee9e455
+
 
 - Manage namespaces
 - Install [CRDs](https://kubernetes.io/docs/concepts/extend-kubernetes/api-extension/custom-resources/)
