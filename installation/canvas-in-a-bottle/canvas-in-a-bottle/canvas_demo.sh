--- conflicted
+++ resolved
@@ -116,11 +116,7 @@
 
 
 for ((tsecs = 1; tsecs <= 300; tsecs++)); do
-<<<<<<< HEAD
-    export POD_NAME=$(kubectl get pods --namespace grafana -o jsonpath="{.items[0].metadata.name}") 2> /dev/null
-=======
     export POD_NAME=$(kubectl get pods --namespace grafana -o jsonpath="{.items[0].metadata.name}")
->>>>>>> fc541700
     if [[ $(kubectl get pods --namespace grafana $POD_NAME -o 'jsonpath={..status.conditions[?(@.type=="Ready")].status}') == "True" ]]; then
         echo OK
         echo Set up port forwarding for Grafana
@@ -141,15 +137,9 @@
         break
     else
         echo -n ". " && sleep 1;
-<<<<<<< HEAD
-    fi       
-=======
     fi
-    
+done
 
-        
->>>>>>> fc541700
-done
 
 echo -e ${BLUE}
 echo ===========================
