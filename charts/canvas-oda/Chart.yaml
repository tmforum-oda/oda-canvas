apiVersion: v2
name: canvas-oda
description: A Helm of helm to orchestrate the ODA installation

# A chart can be either an 'application' or a 'library' chart.
#
# Application charts are a collection of templates that can be packaged into versioned archives
# to be deployed.
#
# Library charts provide useful utilities or functions for the chart developer. They're included as
# a dependency of application charts to inject those utilities and functions into the rendering
# pipeline. Library charts do not define any templates and therefore cannot be deployed.
type: application

# This is the chart version. This version number should be incremented each time you make changes
# to the chart and its templates, including the app version.
# Versions are expected to follow Semantic Versioning (https://semver.org/)

<<<<<<< HEAD
version: 1.2.0
# version: 1.2.0     - initial release of v1 component specification
=======
version: 1.1.8
# version: 1.1.8     - released version
>>>>>>> 8d213ebe
# version: 1.1.8-lt6 - final changes to v1beta4 crd
# version: 1.1.8-lt5 - updated istio,kong and apisix charts , added value validation schema , added canvas uninstall security to avoid uninstall in presence of components
# version: 1.1.8-lt4 - Refactored and separated identity config operator from component operator
# version: 1.1.8-ak1 - changed seccon to canvassystem, changed keycloak realm to odari , enabled tls for keycloak API endpoints
# version: 1.1.8-rc6 - issue 320 - SecretsManagemnt-Operator and DependentAPI-Simple-Operator support Canvas Log Viewer format 
# version: 1.1.8-lt3 - refactoring of component-operator and api-operator-istio
# version: 1.1.8-rc4 - issue 372 - deploy non-DEV Vault with persistence and autounseal 
# version: 1.1.8-lt1 - added componentMetadata and apiSDO to v1beta4 crds
# version: 1.1.8-rc2 - make hostname and cert configurable for component gateway
# version: 1.1.8-rc1 - fix linux/arm64 docker build for secretsmanagement-operator
# version: 1.1.7     - updated to v1beta4 crds
# version: 1.1.6     - updated kong and apisix installation to change istio-ingress behaviour , ssl enabled on istio-ingress for api-gateway, updated component crds,added test to check latest chart once helm charts are published on github
# version: 1.1.6-rc2 - follow up Issue #289: fill canvas info service from DependentAPI operator
#                      Issue #338: support Unit tests in Docker build template
# version: 1.1.6-rc1 - Issue #289: add canvas info service
# version: 1.1.5     - released 9.9.2024
# version: 1.1.5-rc6 - Issue #302: remove "-dapi-" infix from dependentapi custom resource name
# version: 1.1.5-rc5 - ODAA-98: automte docker builds
# version: 1.1.5-lt1 - Updated conversion webhook
# version: 1.1.5-rc4 - update component operator/istio operator/dependentapi operator with exposedapis and changing v1beta3 crds of these with camelcase apiType
# version: 1.1.5-rc3 - ODAA-114: fix exception in DependentAPI-Operator
# version: 1.1.5-rc2 - added dependentApiSimpleOperator functionality to fetch the defined dependent API ENDPOINT from apis custom resouce
# version: 1.1.5-rc1 - ODAA-86: downgrade HashiCorp Vault to 1.14.8. Last version under MPLv2, 
#                  see https://www.hashicorp.com/license-faq#products-covered-by-bsl
# version: 1.1.4 - added secretsmanagement-operator
# version: 1.1.3 - updated dependentApiSimpleOperator to tmforum docker repo
# version: 1.1.2 - added dependentApiSimpleOperator
# version: 1.1.1 - bug fix for empty specification property of exposedAPI
# version: 1.1.0 - updated component CRD to support an array for the specification field in the exposed API (to support Gen5 APIs)
# version: 1.0.0 - baseline version

# This is the version number of the application being deployed. We are versioning the canvas as the
# version of the latest component spec that it supports.
appVersion: "v1"

dependencies:
  - name: cert-manager-init
    version: "1.1.0"
    repository: 'file://../cert-manager-init'
  - name: canvas-namespaces
    version: "1.0.1"
    repository: 'file://../canvas-namespaces'
    condition: canvas-namespaces.enabled
  - name: oda-crds
    version: "1.3.0"
    repository: 'file://../oda-crds'
    condition: oda-crds.enabled
  - name: keycloak
    version: "13.0.2"
    repository: 'https://charts.bitnami.com/bitnami'
    condition: keycloak.enabled
  - name: component-operator
    version: "1.3.0"
    repository: 'file://../component-operator'
  - name: identityconfig-operator-keycloak
    version: "1.2.0"
    repository: 'file://../identityconfig-operator-keycloak'  
  - name: api-operator-istio
    version: "1.1.0"
    repository: 'file://../api-operator-istio'
    condition: api-operator-istio.enabled
  - name: dependentapi-simple-operator
    version: "1.0.0"
    repository: 'file://../dependentapi-simple-operator'
    condition: dependentapi-simple-operator.enabled
  - name: secretsmanagement-operator
    version: "1.0.0"
    repository: 'file://../secretsmanagement-operator'
  - name: canvas-vault
    version: "1.0.0"
    repository: 'file://../canvas-vault'
    condition: canvas-vault.enabled
  - name: oda-webhook
    version: "1.2.0"
    repository: 'file://../oda-webhook'
  - name: kong-gateway
    version: "1.0.0"
    repository: 'file://../kong-gateway'
    condition: kong-gateway-install.enabled
  - name: apisix-gateway
    version: "1.0.0"
    repository: 'file://../apisix-gateway'
    condition: apisix-gateway-install.enabled<|MERGE_RESOLUTION|>--- conflicted
+++ resolved
@@ -16,13 +16,9 @@
 # to the chart and its templates, including the app version.
 # Versions are expected to follow Semantic Versioning (https://semver.org/)
 
-<<<<<<< HEAD
 version: 1.2.0
 # version: 1.2.0     - initial release of v1 component specification
-=======
-version: 1.1.8
 # version: 1.1.8     - released version
->>>>>>> 8d213ebe
 # version: 1.1.8-lt6 - final changes to v1beta4 crd
 # version: 1.1.8-lt5 - updated istio,kong and apisix charts , added value validation schema , added canvas uninstall security to avoid uninstall in presence of components
 # version: 1.1.8-lt4 - Refactored and separated identity config operator from component operator
