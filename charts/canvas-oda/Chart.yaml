--- conflicted
+++ resolved
@@ -15,13 +15,9 @@
 # This is the chart version. This version number should be incremented each time you make changes
 # to the chart and its templates, including the app version.
 # Versions are expected to follow Semantic Versioning (https://semver.org/)
-<<<<<<< HEAD
-version: 1.1.8-rc3
-# version: 1.1.8-rc3 - issue 372 - deploy non-DEV Vault with persistence and autounseal 
-=======
-version: 1.1.8-lt1
+version: 1.1.8-rc4
+# version: 1.1.8-rc4 - issue 372 - deploy non-DEV Vault with persistence and autounseal 
 # version: 1.1.8-lt1 - added componentMetadata and apiSDO to v1beta4 crds
->>>>>>> f3ec2e3c
 # version: 1.1.8-rc2 - make hostname and cert configurable for component gateway
 # version: 1.1.8-rc1 - fix linux/arm64 docker build for secretsmanagement-operator
 # version: 1.1.7     - updated to v1beta4 crds
