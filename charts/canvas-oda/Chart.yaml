--- conflicted
+++ resolved
@@ -16,13 +16,10 @@
 # to the chart and its templates, including the app version.
 # Versions are expected to follow Semantic Versioning (https://semver.org/)
 
-<<<<<<< HEAD
-version: 1.2.1-rc1
+
+version: 1.2.2-lt1
 # version: 1.2.2-lt1 - Fixed webhook issue 439
-=======
-version: 1.2.1-rc2
 # version: 1.2.1-rc2 - Resolved chart name to values mapping for kong and apisix charts observed in 1.2.0 release
->>>>>>> 9803cad6
 # version: 1.2.1-rc1 - Templatized hardcoded images
 # version: 1.2.0     - initial release of v1 component specification
 # version: 1.1.8     - released version
