--- conflicted
+++ resolved
@@ -15,16 +15,11 @@
 # This is the chart version. This version number should be incremented each time you make changes
 # to the chart and its templates, including the app version.
 # Versions are expected to follow Semantic Versioning (https://semver.org/)
-<<<<<<< HEAD
 
 version: 1.2.4-LT2
-# version: 1.2.4-LT2- added resource-inventory API for viewing components and exposed APIs in the canvas
-# version: 1.2.4-LT1- added permissionSpecificationSet API for configuring roles
-=======
-version: 1.2.4-LM1
-# version:  1.2.4-LM1- Added support for custom/private docker registry and image pull secrets
-# version:  1.2.4-LT1- added permissionSpecificationSet API for configuring roles
->>>>>>> ebed4bcd
+# version: 1.2.4-LT2 - added resource-inventory API for viewing components and exposed APIs in the canvas
+# version: 1.2.4-LM1 - Added support for custom/private docker registry and image pull secrets
+# version: 1.2.4-LT1 - added permissionSpecificationSet API for configuring roles
 # version: 1.2.3     - June release, prior to DTW
 # version: 1.2.3-rc4 - issue 484 - extract canvas-info-service subchart from dependentapi-simple-operator
 # version: 1.2.3-rc3 - issue 448 - support multiple component namespaces, make component-gateway configurable in env variables of apiOperatorIstio
@@ -125,4 +120,4 @@
   - name: resource-inventory
     version: "1.0.0"
     repository: 'file://../resource-inventory'
-    condition: resource-inventory.enabled+    condition: resource-inventory.enabled
