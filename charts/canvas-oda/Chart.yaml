--- conflicted
+++ resolved
@@ -15,12 +15,9 @@
 # This is the chart version. This version number should be incremented each time you make changes
 # to the chart and its templates, including the app version.
 # Versions are expected to follow Semantic Versioning (https://semver.org/)
-<<<<<<< HEAD
-version: 1.1.5-rc7
-# version: 1.1.5-rc7 - Issue #289: add canvas info service
-=======
-version: 1.1.5
->>>>>>> de391546
+version: 1.1.6-rc1
+# version: 1.1.6-rc1 - Issue #289: add canvas info service
+# version: 1.1.5     - released 9.9.2024
 # version: 1.1.5-rc6 - Issue #302: remove "-dapi-" infix from dependentapi custom resource name
 # version: 1.1.5-rc5 - ODAA-98: automte docker builds
 # version: 1.1.5-lt1 - Updated conversion webhook
