--- conflicted
+++ resolved
@@ -16,15 +16,12 @@
 # to the chart and its templates, including the app version.
 # Versions are expected to follow Semantic Versioning (https://semver.org/)
 
-<<<<<<< HEAD
-version: 1.2.4-LT3
-# version: 1.2.4-LT3 - added PrometheusAnnotation option for openmetrics scraping on APIOpeator for Istio, Kong and apisix
-=======
-version: 1.2.4-AK1
+
+version: 1.2.4-LT4
+# version: 1.2.4-LT4 - added opentelemetry sub-chart and tests
 # version: 1.2.4-AK1 - added image override for bitnamilegacy Keycloak-config-cli image
 # version: 1.2.4-BB1 - added image override for bitnamilegacy Keycloak and Keycloak.PostgreSQL images
 # version: 1.2.4-LT3 - added PDB Management Operator for automated Pod Disruption Budget management
->>>>>>> 6aa93105
 # version: 1.2.4-LT2 - added resource-inventory API for viewing components and exposed APIs in the canvas
 # version: 1.2.4-LM1 - Added support for custom/private docker registry and image pull secrets
 # version: 1.2.4-LT1 - added permissionSpecificationSet API for configuring roles
