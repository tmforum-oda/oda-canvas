--- conflicted
+++ resolved
@@ -24,23 +24,16 @@
                 echo "Istio is not installed properly. Service 'istio-ingress' not found in namespace 'istio-ingress'."
                 exit 1
               else
-<<<<<<< HEAD
-                # Check if the service has an external IP or hostname
-                EXTERNAL_IP=$(kubectl get svc istio-ingress -n istio-ingress -o jsonpath='{.status.loadBalancer.ingress[0].hostname}')
-                if [ -z "$EXTERNAL_IP" ]; then
-                  EXTERNAL_IP=$(kubectl get svc istio-ingress -n istio-ingress -o jsonpath='{.status.loadBalancer.ingress[0].ip}')
-                fi
-                if [ -z "$EXTERNAL_IP" ]; then
-                  echo "Service 'istio-ingress' does not have an external IP allocated."
-                  exit 1
-=======
                 # Get the service type
                 SERVICE_TYPE=$(kubectl get svc istio-ingress -n istio-ingress -o jsonpath='{.spec.type}')
                 echo "Service 'istio-ingress' type: $SERVICE_TYPE"
             
                 if [ "$SERVICE_TYPE" = "LoadBalancer" ]; then
                   # Check if the service has an external IP
-                  EXTERNAL_IP=$(kubectl get svc istio-ingress -n istio-ingress -o jsonpath='{.status.loadBalancer.ingress[0].ip}')
+                  EXTERNAL_IP=$(kubectl get svc istio-ingress -n istio-ingress -o jsonpath='{.status.loadBalancer.ingress[0].hostname}')
+                  if [ -z "$EXTERNAL_IP" ]; then
+                    EXTERNAL_IP=$(kubectl get svc istio-ingress -n istio-ingress -o jsonpath='{.status.loadBalancer.ingress[0].ip}')
+                  fi
                   if [ -z "$EXTERNAL_IP" ]; then
                     echo "Service 'istio-ingress' is of type LoadBalancer but does not have an external IP allocated."
                     exit 1
@@ -49,13 +42,12 @@
                   fi
                 elif [ "$SERVICE_TYPE" = "ClusterIP" ]; then
                   echo "Service 'istio-ingress' is of type ClusterIP. External IP is not required."
->>>>>>> 577890fd
+
                 else
                   echo "Service 'istio-ingress' is of type: $SERVICE_TYPE. Required 'LoadBalancer' and 'ClusterIP' are supported."
                   exit 1
                 fi
               fi
-            
               # Check if the VirtualService CRD exists
               VIRTUALSERVICE_CRD=$(kubectl get crd virtualservices.networking.istio.io --ignore-not-found)
               if [ -z "$VIRTUALSERVICE_CRD" ]; then
