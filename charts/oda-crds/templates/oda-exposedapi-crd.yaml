--- conflicted
+++ resolved
@@ -30,12 +30,6 @@
                 type: string
                 description: Name of the API
               specification:
-<<<<<<< HEAD
-                type: string
-                format: url
-                description: url to the specification of the API for openapi type. e.g. url to the OpenAPI (swagger) file
-              apiType:
-=======
                 type: array
                 items:
                   type: string
@@ -44,7 +38,6 @@
                   This is an array of strings to allow for multiple specifications (e.g. to support Gen-4 and Gen-5 Open-APIs)
                 minItems: 1
               apitype:
->>>>>>> a0f01f2c
                 type: string
                 enum:
                 - openapi
