apiVersion: v2
name: identityconfig-operator-keycloak
description: A helm chart to deploy the identityconfig operator for keycloak

# A chart can be either an 'application' or a 'library' chart.
#
# Application charts are a collection of templates that can be packaged into versioned archives
# to be deployed.
#
# Library charts provide useful utilities or functions for the chart developer. They're included as
# a dependency of application charts to inject those utilities and functions into the rendering
# pipeline. Library charts do not define any templates and therefore cannot be deployed.
type: application

# This is the chart version. This version number should be incremented each time you make changes
# to the chart and its templates, including the app version.
# Versions are expected to follow Semantic Versioning (https://semver.org/)

version: 1.2.4
<<<<<<< HEAD
# version: 1.2.4 - issue 448 - support multiple component namespaces: remove namespaced role, fix KOPF command
=======
# version: 1.2.4 - Add canvasSystemRole to canvassystem client
>>>>>>> f677a0d5
# version: 1.2.3 - issue 362 - set serviceAccountsEnabled to true when creating new clients
# version: 1.2.2 - updated listener docker image to remove vulnerabilities
# version: 1.2.1 - Added startup handler with api server watcher timeout
# version: 1.2.0 - updated to use v1 of CRD spec
# version: 1.1.0 - changed controllerRole to canvasSystemRole
# version: 1.0.0 - initial version - identityconfig separated out from component operator

# This is the version number of the application being deployed. We are versioning the canvas as the
# version of the latest component spec that it supports.
appVersion: "v1"<|MERGE_RESOLUTION|>--- conflicted
+++ resolved
@@ -16,12 +16,9 @@
 # to the chart and its templates, including the app version.
 # Versions are expected to follow Semantic Versioning (https://semver.org/)
 
-version: 1.2.4
-<<<<<<< HEAD
-# version: 1.2.4 - issue 448 - support multiple component namespaces: remove namespaced role, fix KOPF command
-=======
+version: 1.2.5
+# version: 1.2.5 - issue 448 - support multiple component namespaces: remove namespaced role, fix KOPF command
 # version: 1.2.4 - Add canvasSystemRole to canvassystem client
->>>>>>> f677a0d5
 # version: 1.2.3 - issue 362 - set serviceAccountsEnabled to true when creating new clients
 # version: 1.2.2 - updated listener docker image to remove vulnerabilities
 # version: 1.2.1 - Added startup handler with api server watcher timeout
